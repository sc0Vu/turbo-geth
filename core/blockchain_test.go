// Copyright 2014 The go-ethereum Authors
// This file is part of the go-ethereum library.
//
// The go-ethereum library is free software: you can redistribute it and/or modify
// it under the terms of the GNU Lesser General Public License as published by
// the Free Software Foundation, either version 3 of the License, or
// (at your option) any later version.
//
// The go-ethereum library is distributed in the hope that it will be useful,
// but WITHOUT ANY WARRANTY; without even the implied warranty of
// MERCHANTABILITY or FITNESS FOR A PARTICULAR PURPOSE. See the
// GNU Lesser General Public License for more details.
//
// You should have received a copy of the GNU Lesser General Public License
// along with the go-ethereum library. If not, see <http://www.gnu.org/licenses/>.

package core

import (
	"context"
	"fmt"
	"io/ioutil"
	"math/big"
	"os"
	"strconv"
	"sync"
	"testing"
	"time"

	"github.com/holiman/uint256"
	"github.com/stretchr/testify/assert"

	"github.com/ledgerwatch/turbo-geth/common"
	"github.com/ledgerwatch/turbo-geth/common/dbutils"
	"github.com/ledgerwatch/turbo-geth/common/hexutil"
	"github.com/ledgerwatch/turbo-geth/common/u256"
	"github.com/ledgerwatch/turbo-geth/consensus"
	"github.com/ledgerwatch/turbo-geth/consensus/ethash"
	"github.com/ledgerwatch/turbo-geth/core/rawdb"
	"github.com/ledgerwatch/turbo-geth/core/state"
	"github.com/ledgerwatch/turbo-geth/core/types"
	"github.com/ledgerwatch/turbo-geth/core/vm"
	"github.com/ledgerwatch/turbo-geth/crypto"
	"github.com/ledgerwatch/turbo-geth/ethdb"
	"github.com/ledgerwatch/turbo-geth/params"
)

// So we can deterministically seed different blockchains
var (
	canonicalSeed = 1
	forkSeed      = 2
)

// newCanonical creates a chain database, and injects a deterministic canonical
// chain. Depending on the full flag, if creates either a full block chain or a
// header only chain.
func newCanonical(engine consensus.Engine, n int, full bool) (context.Context, ethdb.Database, *BlockChain, error) {
	db := ethdb.NewMemDatabase()
	genesis, _, err := new(Genesis).Commit(db, true /* history */)
	if err != nil {
		panic(err)
	}

	// Initialize a fresh chain with only a genesis block
	cacheConfig := &CacheConfig{
		TrieCleanLimit: 256,
		TrieDirtyLimit: 256,
		TrieTimeLimit:  5 * time.Minute,
		NoHistory:      false,
		Pruning:        false,
	}
	dests := vm.NewDestsCache(100)
	blockchain, _ := NewBlockChain(db, cacheConfig, params.AllEthashProtocolChanges, engine, vm.Config{}, nil, nil, dests)
	ctx := blockchain.WithContext(context.Background(), big.NewInt(genesis.Number().Int64()+1))

	// Create and inject the requested chain
	if n == 0 {
		return ctx, db, blockchain, nil
	}

	if full {
		// Full block-chain requested
		blocks := makeBlockChain(ctx, genesis, n, engine, db.MemCopy(), canonicalSeed)
		_, err := blockchain.InsertChain(context.Background(), blocks)
		return ctx, db, blockchain, err
	}
	// Header-only chain requested
	headers := makeHeaderChain(ctx, genesis.Header(), n, engine, db.MemCopy(), canonicalSeed)
	_, err = blockchain.InsertHeaderChain(headers, 1)
	return ctx, db, blockchain, err
}

// Test fork of length N starting from block i
func testFork(t *testing.T, blockchain *BlockChain, i, n int, full bool, comparator func(td1, td2 *big.Int)) {
	// Copy old chain up to #i into a new db
	ctx, db, blockchain2, err := newCanonical(ethash.NewFaker(), i, true)
	if err != nil {
		t.Fatal("could not make new canonical in testFork", err)
	}
	defer blockchain2.Stop()
	defer db.Close()

	// Assert the chains have the same header/block at #i
	var hash1, hash2 common.Hash
	if full {
		hash1 = blockchain.GetBlockByNumber(uint64(i)).Hash()
		hash2 = blockchain2.GetBlockByNumber(uint64(i)).Hash()
	} else {
		hash1 = blockchain.GetHeaderByNumber(uint64(i)).Hash()
		hash2 = blockchain2.GetHeaderByNumber(uint64(i)).Hash()
	}
	if hash1 != hash2 {
		t.Errorf("chain content mismatch at %d: have hash %v, want hash %v", i, hash2, hash1)
	}
	// Extend the newly created chain
	var (
		blockChainB  []*types.Block
		headerChainB []*types.Header
	)
	var tdPre, tdPost *big.Int
	if full {
		blockChainB = makeBlockChain(ctx, blockchain2.CurrentBlock(), n, ethash.NewFaker(), db.MemCopy(), forkSeed)
		tdPre = blockchain.GetTdByHash(blockchain.CurrentBlock().Hash())
		if _, err := blockchain.InsertChain(context.Background(), blockChainB); err != nil {
			t.Fatalf("failed to insert forking chain: %v", err)
		}
		tdPost = blockchain.GetTdByHash(blockChainB[len(blockChainB)-1].Hash())
	} else {
		headerChainB = makeHeaderChain(ctx, blockchain2.CurrentHeader(), n, ethash.NewFaker(), db.MemCopy(), forkSeed)
		tdPre = blockchain.GetTdByHash(blockchain.CurrentHeader().Hash())
		if _, err := blockchain.InsertHeaderChain(headerChainB, 1); err != nil {
			t.Fatalf("failed to insert forking chain: %v", err)
		}
		tdPost = blockchain.GetTdByHash(headerChainB[len(headerChainB)-1].Hash())
	}
	// Sanity check that the forked chain can be imported into the original
	if full {
		if err := testBlockChainImport(blockChainB, blockchain2); err != nil {
			t.Fatalf("failed to import forked block chain: %v", err)
		}
	} else {
		if err := testHeaderChainImport(headerChainB, blockchain2); err != nil {
			t.Fatalf("failed to import forked header chain: %v", err)
		}
	}
	// Compare the total difficulties of the chains
	comparator(tdPre, tdPost)
}

// testBlockChainImport tries to process a chain of blocks, writing them into
// the database if successful.
func testBlockChainImport(chain types.Blocks, blockchain *BlockChain) error {
	dests := vm.NewDestsCache(100)

	for _, block := range chain {
		ctx := blockchain.WithContext(context.Background(), block.Number())

		// Try and process the block
		err := blockchain.engine.VerifyHeader(blockchain, block.Header(), true)
		if err == nil {
			err = blockchain.validator.ValidateBody(ctx, block)
		}
		if err != nil {
			if err == ErrKnownBlock {
				continue
			}
			return err
		}
		parent := blockchain.GetBlockByHash(block.ParentHash())
		tds := state.NewTrieDbState(parent.Root(), blockchain.db, parent.NumberU64())
		statedb := state.New(tds)
		receipts, _, usedGas, root, err := blockchain.Processor().PreProcess(block, statedb, tds, vm.Config{}, dests)
		if err != nil {
			blockchain.reportBlock(block, receipts, err)
			return err
		}
		err = blockchain.validator.ValidateGasAndRoot(block, root, usedGas, tds)
		if err != nil {
			blockchain.reportBlock(block, receipts, err)
			return err
		}
		err = blockchain.Processor().PostProcess(block, tds, receipts)
		if err != nil {
			blockchain.reportBlock(block, receipts, err)
			return err
		}
		err = blockchain.validator.ValidateReceipts(block, receipts)
		if err != nil {
			blockchain.reportBlock(block, receipts, err)
			return err
		}
		blockchain.chainmu.Lock()
		tds.SetBlockNr(block.NumberU64())
		blockWriter := tds.DbStateWriter()
		if err := statedb.CommitBlock(ctx, blockWriter); err != nil {
			return err
		}
		if err := blockWriter.WriteChangeSets(); err != nil {
			return err
		}
		if _, err := blockchain.db.Commit(); err != nil {
			return err
		}
		rawdb.WriteTd(blockchain.db, block.Hash(), block.NumberU64(), new(big.Int).Add(block.Difficulty(), blockchain.GetTdByHash(block.ParentHash())))
		rawdb.WriteBlock(context.Background(), blockchain.db, block)
		blockchain.chainmu.Unlock()
	}
	return nil
}

// testHeaderChainImport tries to process a chain of header, writing them into
// the database if successful.
func testHeaderChainImport(chain []*types.Header, blockchain *BlockChain) error {
	for _, header := range chain {
		// Try and validate the header
		if err := blockchain.engine.VerifyHeader(blockchain, header, false); err != nil {
			return err
		}
		// Manually insert the header into the database, but don't reorganise (allows subsequent testing)
		blockchain.chainmu.Lock()
		rawdb.WriteTd(blockchain.db, header.Hash(), header.Number.Uint64(), new(big.Int).Add(header.Difficulty, blockchain.GetTdByHash(header.ParentHash)))
		rawdb.WriteHeader(context.Background(), blockchain.db, header)
		blockchain.chainmu.Unlock()
	}
	return nil
}

func TestLastBlock(t *testing.T) {
	ctx, db, blockchain, err := newCanonical(ethash.NewFaker(), 0, true)
	if err != nil {
		t.Fatalf("failed to create pristine chain: %v", err)
	}
	defer blockchain.Stop()
	defer db.Close()

	dbCopy := db.NewBatch()
	blocks := makeBlockChain(ctx, blockchain.CurrentBlock(), 1, ethash.NewFullFaker(), dbCopy, 0)
	if _, err := blockchain.InsertChain(context.Background(), blocks); err != nil {
		t.Fatalf("Failed to insert block: %v", err)
	}
	if blocks[len(blocks)-1].Hash() != rawdb.ReadHeadBlockHash(db) {
		t.Fatalf("Write/Get HeadBlockHash failed")
	}
}

// Tests that given a starting canonical chain of a given size, it can be extended
// with various length chains.
func TestExtendCanonicalHeaders(t *testing.T) { testExtendCanonical(t, false) }
func TestExtendCanonicalBlocks(t *testing.T)  { testExtendCanonical(t, true) }

func testExtendCanonical(t *testing.T, full bool) {
	length := 5

	// Make first chain starting from genesis
	_, db, processor, err := newCanonical(ethash.NewFaker(), length, full)
	if err != nil {
		t.Fatalf("failed to make new canonical chain: %v", err)
	}
	defer processor.Stop()
	defer db.Close()

	// Define the difficulty comparator
	better := func(td1, td2 *big.Int) {
		if td2.Cmp(td1) <= 0 {
			t.Errorf("total difficulty mismatch: have %v, expected more than %v", td2, td1)
		}
	}
	// Start fork from current height
	testFork(t, processor, length, 1, full, better)
	testFork(t, processor, length, 2, full, better)
	testFork(t, processor, length, 5, full, better)
	testFork(t, processor, length, 10, full, better)
}

// Tests that given a starting canonical chain of a given size, creating shorter
// forks do not take canonical ownership.
func TestShorterForkHeaders(t *testing.T) { testShorterFork(t, false) }
func TestShorterForkBlocks(t *testing.T)  { testShorterFork(t, true) }

func testShorterFork(t *testing.T, full bool) {
	length := 10

	// Make first chain starting from genesis
	_, db, processor, err := newCanonical(ethash.NewFaker(), length, full)
	if err != nil {
		t.Fatalf("failed to make new canonical chain: %v", err)
	}
	defer processor.Stop()
	defer db.Close()

	// Define the difficulty comparator
	worse := func(td1, td2 *big.Int) {
		if td2.Cmp(td1) >= 0 {
			t.Errorf("total difficulty mismatch: have %v, expected less than %v", td2, td1)
		}
	}
	// Sum of numbers must be less than `length` for this to be a shorter fork
	testFork(t, processor, 0, 3, full, worse)
	testFork(t, processor, 0, 7, full, worse)
	testFork(t, processor, 1, 1, full, worse)
	testFork(t, processor, 1, 7, full, worse)
	testFork(t, processor, 5, 3, full, worse)
	testFork(t, processor, 5, 4, full, worse)
}

// Tests that given a starting canonical chain of a given size, creating longer
// forks do take canonical ownership.
func TestLongerForkHeaders(t *testing.T) { testLongerFork(t, false) }
func TestLongerForkBlocks(t *testing.T)  { testLongerFork(t, true) }

func testLongerFork(t *testing.T, full bool) {
	length := 10

	// Make first chain starting from genesis
	_, db, processor, err := newCanonical(ethash.NewFaker(), length, full)
	if err != nil {
		t.Fatalf("failed to make new canonical chain: %v", err)
	}
	defer processor.Stop()
	defer db.Close()

	// Define the difficulty comparator
	better := func(td1, td2 *big.Int) {
		if td2.Cmp(td1) <= 0 {
			t.Errorf("total difficulty mismatch: have %v, expected more than %v", td2, td1)
		}
	}
	// Sum of numbers must be greater than `length` for this to be a longer fork
	testFork(t, processor, 5, 6, full, better)
	testFork(t, processor, 5, 8, full, better)
	testFork(t, processor, 1, 13, full, better)
	testFork(t, processor, 1, 14, full, better)
	testFork(t, processor, 0, 16, full, better)
	testFork(t, processor, 0, 17, full, better)
}

// Tests that given a starting canonical chain of a given size, creating equal
// forks do take canonical ownership.
func TestEqualForkHeaders(t *testing.T) { testEqualFork(t, false) }
func TestEqualForkBlocks(t *testing.T)  { testEqualFork(t, true) }

func testEqualFork(t *testing.T, full bool) {
	length := 10

	// Make first chain starting from genesis
	_, db, processor, err := newCanonical(ethash.NewFaker(), length, full)
	if err != nil {
		t.Fatalf("failed to make new canonical chain: %v", err)
	}
	defer processor.Stop()
	defer db.Close()

	// Define the difficulty comparator
	equal := func(td1, td2 *big.Int) {
		if td2.Cmp(td1) != 0 {
			t.Errorf("total difficulty mismatch: have %v, want %v", td2, td1)
		}
	}
	// Sum of numbers must be equal to `length` for this to be an equal fork
	testFork(t, processor, 9, 1, full, equal)
	testFork(t, processor, 6, 4, full, equal)
	testFork(t, processor, 5, 5, full, equal)
	testFork(t, processor, 2, 8, full, equal)
	testFork(t, processor, 1, 9, full, equal)
	testFork(t, processor, 0, 10, full, equal)
}

// Tests that chains missing links do not get accepted by the processor.
func TestBrokenHeaderChain(t *testing.T) { testBrokenChain(t, false) }
func TestBrokenBlockChain(t *testing.T)  { testBrokenChain(t, true) }

func testBrokenChain(t *testing.T, full bool) {
	// Make chain starting from genesis
	ctx, db, blockchain, err := newCanonical(ethash.NewFaker(), 10, true)
	if err != nil {
		t.Fatalf("failed to make new canonical chain: %v", err)
	}
	defer blockchain.Stop()
	defer db.Close()

	// Create a forked chain, and try to insert with a missing link
	if full {
		chain := makeBlockChain(ctx, blockchain.CurrentBlock(), 5, ethash.NewFaker(), db, forkSeed)[1:]
		if err := testBlockChainImport(chain, blockchain); err == nil {
			t.Errorf("broken block chain not reported")
		}
	} else {
		chain := makeHeaderChain(ctx, blockchain.CurrentHeader(), 5, ethash.NewFaker(), db, forkSeed)[1:]
		if err := testHeaderChainImport(chain, blockchain); err == nil {
			t.Errorf("broken header chain not reported")
		}
	}
}

// Tests that reorganising a long difficult chain after a short easy one
// overwrites the canonical numbers and links in the database.
func TestReorgLongHeaders(t *testing.T) { testReorgLong(t, false) }
func TestReorgLongBlocks(t *testing.T)  { testReorgLong(t, true) }

func testReorgLong(t *testing.T, full bool) {
	testReorg(t, []int64{0, 0, -9}, []int64{0, 0, 0, -9}, 393280, full)
}

// Tests that reorganising a short difficult chain after a long easy one
// overwrites the canonical numbers and links in the database.
func TestReorgShortHeaders(t *testing.T) { testReorgShort(t, false) }
func TestReorgShortBlocks(t *testing.T)  { testReorgShort(t, true) }

func testReorgShort(t *testing.T, full bool) {
	// Create a long easy chain vs. a short heavy one. Due to difficulty adjustment
	// we need a fairly long chain of blocks with different difficulties for a short
	// one to become heavyer than a long one. The 96 is an empirical value.
	easy := make([]int64, 96)
	for i := 0; i < len(easy); i++ {
		easy[i] = 60
	}
	diff := make([]int64, len(easy)-1)
	for i := 0; i < len(diff); i++ {
		diff[i] = -9
	}
	testReorg(t, easy, diff, 12615120, full)
}

func testReorg(t *testing.T, first, second []int64, td int64, full bool) {
	// Create a pristine chain and database
	ctx, db, blockchain, err := newCanonical(ethash.NewFaker(), 0, full)
	if err != nil {
		t.Fatalf("failed to create pristine chain: %v", err)
	}
	defer blockchain.Stop()
	defer db.Close()

	// Insert an easy and a difficult chain afterwards
	easyBlocks, _ := GenerateChain(ctx, params.TestChainConfig, blockchain.CurrentBlock(), ethash.NewFaker(), db.MemCopy(), len(first), func(i int, b *BlockGen) {
		b.OffsetTime(first[i])
	})
	diffBlocks, _ := GenerateChain(ctx, params.TestChainConfig, blockchain.CurrentBlock(), ethash.NewFaker(), db.MemCopy(), len(second), func(i int, b *BlockGen) {
		b.OffsetTime(second[i])
	})
	if full {
		if _, err := blockchain.InsertChain(context.Background(), easyBlocks); err != nil {
			t.Fatalf("failed to insert easy chain: %v", err)
		}
		if _, err := blockchain.InsertChain(context.Background(), diffBlocks); err != nil {
			t.Fatalf("failed to insert difficult chain: %v", err)
		}
	} else {
		easyHeaders := make([]*types.Header, len(easyBlocks))
		for i, block := range easyBlocks {
			easyHeaders[i] = block.Header()
		}
		diffHeaders := make([]*types.Header, len(diffBlocks))
		for i, block := range diffBlocks {
			diffHeaders[i] = block.Header()
		}
		if _, err := blockchain.InsertHeaderChain(easyHeaders, 1); err != nil {
			t.Fatalf("failed to insert easy chain: %v", err)
		}
		if _, err := blockchain.InsertHeaderChain(diffHeaders, 1); err != nil {
			t.Fatalf("failed to insert difficult chain: %v", err)
		}
	}
	// Check that the chain is valid number and link wise
	if full {
		prev := blockchain.CurrentBlock()
		for block := blockchain.GetBlockByNumber(blockchain.CurrentBlock().NumberU64() - 1); block.NumberU64() != 0; prev, block = block, blockchain.GetBlockByNumber(block.NumberU64()-1) {
			if prev.ParentHash() != block.Hash() {
				t.Errorf("parent block hash mismatch: have %x, want %x", prev.ParentHash(), block.Hash())
			}
		}
	} else {
		prev := blockchain.CurrentHeader()
		for header := blockchain.GetHeaderByNumber(blockchain.CurrentHeader().Number.Uint64() - 1); header.Number.Uint64() != 0; prev, header = header, blockchain.GetHeaderByNumber(header.Number.Uint64()-1) {
			if prev.ParentHash != header.Hash() {
				t.Errorf("parent header hash mismatch: have %x, want %x", prev.ParentHash, header.Hash())
			}
		}
	}
	// Make sure the chain total difficulty is the correct one
	want := new(big.Int).Add(blockchain.genesisBlock.Difficulty(), big.NewInt(td))
	if full {
		if have := blockchain.GetTdByHash(blockchain.CurrentBlock().Hash()); have.Cmp(want) != 0 {
			t.Errorf("total difficulty mismatch: have %v, want %v", have, want)
		}
	} else {
		if have := blockchain.GetTdByHash(blockchain.CurrentHeader().Hash()); have.Cmp(want) != 0 {
			t.Errorf("total difficulty mismatch: have %v, want %v", have, want)
		}
	}
}

// Tests that the insertion functions detect banned hashes.
func TestBadHeaderHashes(t *testing.T) { testBadHashes(t, false) }
func TestBadBlockHashes(t *testing.T)  { testBadHashes(t, true) }

func testBadHashes(t *testing.T, full bool) {
	// Create a pristine chain and database
	ctx, db, blockchain, err := newCanonical(ethash.NewFaker(), 0, full)
	if err != nil {
		t.Fatalf("failed to create pristine chain: %v", err)
	}
	defer blockchain.Stop()
	defer db.Close()

	// Create a chain, ban a hash and try to import
	if full {
		blocks := makeBlockChain(ctx, blockchain.CurrentBlock(), 3, ethash.NewFaker(), db.MemCopy(), 10)

		BadHashes[blocks[2].Header().Hash()] = true
		defer func() { delete(BadHashes, blocks[2].Header().Hash()) }()

		_, err = blockchain.InsertChain(context.Background(), blocks)
	} else {
		headers := makeHeaderChain(ctx, blockchain.CurrentHeader(), 3, ethash.NewFaker(), db.MemCopy(), 10)

		BadHashes[headers[2].Hash()] = true
		defer func() { delete(BadHashes, headers[2].Hash()) }()

		_, err = blockchain.InsertHeaderChain(headers, 1)
	}
	if err != ErrBlacklistedHash {
		t.Errorf("error mismatch: have: %v, want: %v", err, ErrBlacklistedHash)
	}
}

// Tests that bad hashes are detected on boot, and the chain rolled back to a
// good state prior to the bad hash.
func TestReorgBadHeaderHashes(t *testing.T) { testReorgBadHashes(t, false) }
func TestReorgBadBlockHashes(t *testing.T)  { testReorgBadHashes(t, true) }

func testReorgBadHashes(t *testing.T, full bool) {
	// Create a pristine chain and database
	ctx, db, blockchain, err := newCanonical(ethash.NewFaker(), 0, full)
	if err != nil {
		t.Fatalf("failed to create pristine chain: %v", err)
	}
	defer blockchain.Stop()
	defer db.Close()

	// Create a chain, import and ban afterwards
	headers := makeHeaderChain(ctx, blockchain.CurrentHeader(), 4, ethash.NewFaker(), db.MemCopy(), 10)
	blocks := makeBlockChain(ctx, blockchain.CurrentBlock(), 4, ethash.NewFaker(), db.MemCopy(), 10)

	if full {
		if _, err = blockchain.InsertChain(context.Background(), blocks); err != nil {
			t.Errorf("failed to import blocks: %v", err)
		}
		if blockchain.CurrentBlock().Hash() != blocks[3].Hash() {
			t.Errorf("last block hash mismatch: have: %x, want %x", blockchain.CurrentBlock().Hash(), blocks[3].Header().Hash())
		}
		BadHashes[blocks[3].Header().Hash()] = true
		defer func() { delete(BadHashes, blocks[3].Header().Hash()) }()
	} else {
		if _, err = blockchain.InsertHeaderChain(headers, 1); err != nil {
			t.Errorf("failed to import headers: %v", err)
		}
		if blockchain.CurrentHeader().Hash() != headers[3].Hash() {
			t.Errorf("last header hash mismatch: have: %x, want %x", blockchain.CurrentHeader().Hash(), headers[3].Hash())
		}
		BadHashes[headers[3].Hash()] = true
		defer func() { delete(BadHashes, headers[3].Hash()) }()
	}
	blockchain.Stop()

	// Create a new BlockChain and check that it rolled back the state.
	cacheConfig := &CacheConfig{
		TrieCleanLimit: 256,
		TrieDirtyLimit: 256,
		TrieTimeLimit:  5 * time.Minute,
		NoHistory:      false,
		Pruning:        false,
	}
	dests := vm.NewDestsCache(100)
	ncm, err := NewBlockChain(blockchain.db, cacheConfig, blockchain.chainConfig, ethash.NewFaker(), vm.Config{}, nil, nil, dests)
	if err != nil {
		t.Fatalf("failed to create new chain manager: %v", err)
	}
	if full {
		if ncm.CurrentBlock().Hash() != blocks[2].Header().Hash() {
			t.Errorf("last block hash mismatch: have: %x, want %x", ncm.CurrentBlock().Hash(), blocks[2].Header().Hash())
		}
		if blocks[2].Header().GasLimit != ncm.GasLimit() {
			t.Errorf("last  block gasLimit mismatch: have: %d, want %d", ncm.GasLimit(), blocks[2].Header().GasLimit)
		}
	} else {
		if ncm.CurrentHeader().Hash() != headers[2].Hash() {
			t.Errorf("last header hash mismatch: have: %x, want %x", ncm.CurrentHeader().Hash(), headers[2].Hash())
		}
	}
	ncm.Stop()
}

// Tests chain insertions in the face of one entity containing an invalid nonce.
func TestHeadersInsertNonceError(t *testing.T) { testInsertNonceError(t, false) }
func TestBlocksInsertNonceError(t *testing.T)  { testInsertNonceError(t, true) }

func testInsertNonceError(t *testing.T, full bool) {
	for i := 1; i < 25 && !t.Failed(); i++ {
		i := i
		t.Run(strconv.Itoa(i), func(t *testing.T) {
			// Create a pristine chain and database
			ctx, db, blockchain, err := newCanonical(ethash.NewFaker(), 0, full)
			if err != nil {
				t.Fatalf("failed to create pristine chain: %v", err)
			}

			defer func(db ethdb.Database) {
				// could not close db because .ValidateHeaderChain could not wait for ethash.VerifyHeaders finish
				time.Sleep(time.Millisecond)
				db.Close()
			}(db)
			defer blockchain.Stop()

			// Create and insert a chain with a failing nonce
			var (
				failAt  int
				failRes int
				failNum uint64
			)
			if full {
				blocks := makeBlockChain(ctx, blockchain.CurrentBlock(), i, ethash.NewFaker(), db.NewBatch(), 0)

<<<<<<< HEAD
			failAt = int(common.CryptoInt64().Int64()) % len(blocks)
			failNum = blocks[failAt].NumberU64()
=======
				failAt = rand.Int() % len(blocks) // nolint:gosec
				failNum = blocks[failAt].NumberU64()
>>>>>>> ec3a5f6d

				blockchain.engine = ethash.NewFakeFailer(failNum)
				failRes, err = blockchain.InsertChain(context.Background(), blocks)
			} else {
				headers := makeHeaderChain(ctx, blockchain.CurrentHeader(), i, ethash.NewFaker(), db.NewBatch(), 0)

<<<<<<< HEAD
			failAt = int(common.CryptoInt64().Int64()) % len(headers)
			failNum = headers[failAt].Number.Uint64()
=======
				failAt = rand.Int() % len(headers) // nolint:gosec
				failNum = headers[failAt].Number.Uint64()
>>>>>>> ec3a5f6d

				blockchain.engine = ethash.NewFakeFailer(failNum)
				blockchain.hc.engine = blockchain.engine
				failRes, _, _, err = blockchain.InsertHeaderChainStaged(headers, 1)
			}
			// Check that the returned error indicates the failure
			if failRes != failAt {
				t.Errorf("test %d: failure (%v) index mismatch: have %d, want %d", i, err, failRes, failAt)
			}
			// Check that all blocks after the failing block have been inserted
			for j := 0; j < i-failAt; j++ {
				if full {
					if block := blockchain.GetBlockByNumber(failNum + uint64(j)); block != nil {
						t.Errorf("test %d: invalid block in chain: %v", i, block)
					}
				} else {
					if header := blockchain.GetHeaderByNumber(failNum + uint64(j)); header != nil {
						t.Errorf("test %d: invalid header in chain: %v", i, header)
					}
				}
			}
		})
	}
}

// Tests that fast importing a block chain produces the same chain data as the
// classical full block processing.
func TestFastVsFullChains(t *testing.T) {
	t.Skip("should be restored. skipped for turbo-geth")

	// Configure and generate a sample block chain
	var (
		gendb   = ethdb.NewMemDatabase()
		key, _  = crypto.HexToECDSA("b71c71a67e1177ad4e901695e1b4b9ee17ae16c6668d313eac2f96dbcda3f291")
		address = crypto.PubkeyToAddress(key.PublicKey)
		funds   = big.NewInt(1000000000)
		gspec   = &Genesis{
			Config: params.TestChainConfig,
			Alloc:  GenesisAlloc{address: {Balance: funds}},
		}
		genesis = gspec.MustCommit(gendb)
		signer  = types.NewEIP155Signer(gspec.Config.ChainID)
	)
	dests := vm.NewDestsCache(100)
	blocks, receipts := GenerateChain(context.TODO(), gspec.Config, genesis, ethash.NewFaker(), gendb, 1024, func(i int, block *BlockGen) {
		block.SetCoinbase(common.Address{0x00})

		// If the block number is multiple of 3, send a few bonus transactions to the miner
		if i%3 == 2 {
			for j := 0; j < i%4+1; j++ {
				tx, err := types.SignTx(types.NewTransaction(block.TxNonce(address), common.Address{0x00}, uint256.NewInt().SetUint64(1000), params.TxGas, nil, nil), signer, key)
				if err != nil {
					panic(err)
				}
				block.AddTx(tx, dests)
			}
		}
		// If the block number is a multiple of 5, add a few bonus uncles to the block
		if i%5 == 5 {
			block.AddUncle(&types.Header{ParentHash: block.PrevBlock(i - 1).Hash(), Number: big.NewInt(int64(i - 1))})
		}
	})
	// Import the chain as an archive node for the comparison baseline
	archiveDb := ethdb.NewMemDatabase()
	gspec.MustCommit(archiveDb)
	cacheConfig := &CacheConfig{
		TrieCleanLimit: 256,
		TrieDirtyLimit: 256,
		TrieTimeLimit:  5 * time.Minute,
		NoHistory:      false,
		Pruning:        false,
	}
	archive, _ := NewBlockChain(archiveDb, cacheConfig, gspec.Config, ethash.NewFaker(), vm.Config{}, nil, nil, dests)
	defer archive.Stop()

	if n, err := archive.InsertChain(context.Background(), blocks); err != nil {
		t.Fatalf("failed to process block %d: %v", n, err)
	}
	// Fast import the chain as a non-archive node to test
	fastDb := ethdb.NewMemDatabase()
	gspec.MustCommit(fastDb)
	fast, _ := NewBlockChain(fastDb, nil, gspec.Config, ethash.NewFaker(), vm.Config{}, nil, nil, dests)
	defer fast.Stop()

	headers := make([]*types.Header, len(blocks))
	for i, block := range blocks {
		headers[i] = block.Header()
	}
	if n, err := fast.InsertHeaderChain(headers, 1); err != nil {
		t.Fatalf("failed to insert header %d: %v", n, err)
	}
	if n, err := fast.InsertReceiptChain(blocks, receipts, 0); err != nil {
		t.Fatalf("failed to insert receipt %d: %v", n, err)
	}
	// Freezer style fast import the chain.
	frdir, err := ioutil.TempDir("", "")
	if err != nil {
		t.Fatalf("failed to create temp freezer dir: %v", err)
	}
	defer os.Remove(frdir)
	ancientDb, err := ethdb.NewDatabaseWithFreezer(ethdb.NewMemDatabase(), frdir, "")
	if err != nil {
		t.Fatalf("failed to create temp freezer db: %v", err)
	}
	gspec.MustCommit(ancientDb)
	ancient, _ := NewBlockChain(ancientDb, nil, gspec.Config, ethash.NewFaker(), vm.Config{}, nil, nil, dests)
	defer ancient.Stop()

	if n, err := ancient.InsertHeaderChain(headers, 1); err != nil {
		t.Fatalf("failed to insert header %d: %v", n, err)
	}
	if n, err := ancient.InsertReceiptChain(blocks, receipts, uint64(len(blocks)/2)); err != nil {
		t.Fatalf("failed to insert receipt %d: %v", n, err)
	}
	// Iterate over all chain data components, and cross reference
	for i := 0; i < len(blocks); i++ {
		num, hash := blocks[i].NumberU64(), blocks[i].Hash()

		if ftd, atd := fast.GetTdByHash(hash), archive.GetTdByHash(hash); ftd.Cmp(atd) != 0 {
			t.Errorf("block #%d [%x]: td mismatch: fastdb %v, archivedb %v", num, hash, ftd, atd)
		}
		if antd, artd := ancient.GetTdByHash(hash), archive.GetTdByHash(hash); antd.Cmp(artd) != 0 {
			t.Errorf("block #%d [%x]: td mismatch: ancientdb %v, archivedb %v", num, hash, antd, artd)
		}
		if fheader, aheader := fast.GetHeaderByHash(hash), archive.GetHeaderByHash(hash); fheader.Hash() != aheader.Hash() {
			t.Errorf("block #%d [%x]: header mismatch: fastdb %v, archivedb %v", num, hash, fheader, aheader)
		}
		if anheader, arheader := ancient.GetHeaderByHash(hash), archive.GetHeaderByHash(hash); anheader.Hash() != arheader.Hash() {
			t.Errorf("block #%d [%x]: header mismatch: ancientdb %v, archivedb %v", num, hash, anheader, arheader)
		}
		if fblock, arblock, anblock := fast.GetBlockByHash(hash), archive.GetBlockByHash(hash), ancient.GetBlockByHash(hash); fblock.Hash() != arblock.Hash() || anblock.Hash() != arblock.Hash() {
			t.Errorf("block #%d [%x]: block mismatch: fastdb %v, ancientdb %v, archivedb %v", num, hash, fblock, anblock, arblock)
		} else if types.DeriveSha(fblock.Transactions()) != types.DeriveSha(arblock.Transactions()) || types.DeriveSha(anblock.Transactions()) != types.DeriveSha(arblock.Transactions()) {
			t.Errorf("block #%d [%x]: transactions mismatch: fastdb %v, ancientdb %v, archivedb %v", num, hash, fblock.Transactions(), anblock.Transactions(), arblock.Transactions())
		} else if types.CalcUncleHash(fblock.Uncles()) != types.CalcUncleHash(arblock.Uncles()) || types.CalcUncleHash(anblock.Uncles()) != types.CalcUncleHash(arblock.Uncles()) {
			t.Errorf("block #%d [%x]: uncles mismatch: fastdb %v, ancientdb %v, archivedb %v", num, hash, fblock.Uncles(), anblock, arblock.Uncles())
		}
		if freceipts, anreceipts, areceipts := rawdb.ReadReceipts(fastDb, hash, *rawdb.ReadHeaderNumber(fastDb, hash), fast.Config()), rawdb.ReadReceipts(ancientDb, hash, *rawdb.ReadHeaderNumber(ancientDb, hash), fast.Config()), rawdb.ReadReceipts(archiveDb, hash, *rawdb.ReadHeaderNumber(archiveDb, hash), fast.Config()); types.DeriveSha(freceipts) != types.DeriveSha(areceipts) {
			t.Errorf("block #%d [%x]: receipts mismatch: fastdb %v, ancientdb %v, archivedb %v", num, hash, freceipts, anreceipts, areceipts)
		}
	}
	// Check that the canonical chains are the same between the databases
	for i := 0; i < len(blocks)+1; i++ {
		if fhash, ahash := rawdb.ReadCanonicalHash(fastDb, uint64(i)), rawdb.ReadCanonicalHash(archiveDb, uint64(i)); fhash != ahash {
			t.Errorf("block #%d: canonical hash mismatch: fastdb %v, archivedb %v", i, fhash, ahash)
		}
		if anhash, arhash := rawdb.ReadCanonicalHash(ancientDb, uint64(i)), rawdb.ReadCanonicalHash(archiveDb, uint64(i)); anhash != arhash {
			t.Errorf("block #%d: canonical hash mismatch: ancientdb %v, archivedb %v", i, anhash, arhash)
		}
	}
}

// Tests that various import methods move the chain head pointers to the correct
// positions.
func TestLightVsFastVsFullChainHeads(t *testing.T) {
	t.Skip("should be restored. skipped for turbo-geth")
	// Configure and generate a sample block chain
	var (
		gendb   = ethdb.NewMemDatabase()
		key, _  = crypto.HexToECDSA("b71c71a67e1177ad4e901695e1b4b9ee17ae16c6668d313eac2f96dbcda3f291")
		address = crypto.PubkeyToAddress(key.PublicKey)
		funds   = big.NewInt(1000000000)
		gspec   = &Genesis{Config: params.TestChainConfig, Alloc: GenesisAlloc{address: {Balance: funds}}}
		genesis = gspec.MustCommit(gendb)
	)
	height := uint64(1024)
	blocks, receipts := GenerateChain(context.TODO(), gspec.Config, genesis, ethash.NewFaker(), gendb, int(height), nil)

	// makeDb creates a db instance for testing.
	makeDb := func() (ethdb.Database, func()) {
		dir, err := ioutil.TempDir("", "")
		if err != nil {
			t.Fatalf("failed to create temp freezer dir: %v", err)
		}
		defer os.Remove(dir)
		db, err := ethdb.NewDatabaseWithFreezer(ethdb.NewMemDatabase(), dir, "")
		if err != nil {
			t.Fatalf("failed to create temp freezer db: %v", err)
		}
		gspec.MustCommit(db)
		return db, func() { os.RemoveAll(dir) }
	}
	// Configure a subchain to roll back
	remove := []common.Hash{}
	for _, block := range blocks[height/2:] {
		remove = append(remove, block.Hash())
	}
	// Create a small assertion method to check the three heads
	assert := func(t *testing.T, kind string, chain *BlockChain, header uint64, fast uint64, block uint64) {
		if num := chain.CurrentBlock().NumberU64(); num != block {
			t.Errorf("%s head block mismatch: have #%v, want #%v", kind, num, block)
		}
		if num := chain.CurrentFastBlock().NumberU64(); num != fast {
			t.Errorf("%s head fast-block mismatch: have #%v, want #%v", kind, num, fast)
		}
		if num := chain.CurrentHeader().Number.Uint64(); num != header {
			t.Errorf("%s head header mismatch: have #%v, want #%v", kind, num, header)
		}
	}
	// Import the chain as an archive node and ensure all pointers are updated
	archiveDb := ethdb.NewMemDatabase()
	gspec.MustCommit(archiveDb)

	cacheConfig := &CacheConfig{
		TrieCleanLimit: 256,
		TrieDirtyLimit: 256,
		TrieTimeLimit:  5 * time.Minute,
		NoHistory:      false,
	}
	dests := vm.NewDestsCache(100)
	archive, _ := NewBlockChain(archiveDb, cacheConfig, gspec.Config, ethash.NewFaker(), vm.Config{}, nil, nil, dests)
	if n, err := archive.InsertChain(context.Background(), blocks); err != nil {
		t.Fatalf("failed to process block %d: %v", n, err)
	}
	defer archive.Stop()

	assert(t, "archive", archive, height, height, height)
	archive.Rollback(remove)
	assert(t, "archive", archive, height/2, height/2, height/2)

	// Import the chain as a non-archive node and ensure all pointers are updated
	fastDb, delfn := makeDb()
	defer delfn()
	fast, _ := NewBlockChain(fastDb, nil, gspec.Config, ethash.NewFaker(), vm.Config{}, nil, nil, dests)
	defer fast.Stop()

	headers := make([]*types.Header, len(blocks))
	for i, block := range blocks {
		headers[i] = block.Header()
	}
	if n, err := fast.InsertHeaderChain(headers, 1); err != nil {
		t.Fatalf("failed to insert header %d: %v", n, err)
	}
	if n, err := fast.InsertReceiptChain(blocks, receipts, 0); err != nil {
		t.Fatalf("failed to insert receipt %d: %v", n, err)
	}
	assert(t, "fast", fast, height, height, 0)
	fast.Rollback(remove)
	assert(t, "fast", fast, height/2, height/2, 0)

	// Import the chain as a ancient-first node and ensure all pointers are updated
	ancientDb, delfn := makeDb()
	defer delfn()
	ancient, _ := NewBlockChain(ancientDb, nil, gspec.Config, ethash.NewFaker(), vm.Config{}, nil, nil, dests)
	defer ancient.Stop()

	if n, err := ancient.InsertHeaderChain(headers, 1); err != nil {
		t.Fatalf("failed to insert header %d: %v", n, err)
	}
	if n, err := ancient.InsertReceiptChain(blocks, receipts, uint64(3*len(blocks)/4)); err != nil {
		t.Fatalf("failed to insert receipt %d: %v", n, err)
	}
	assert(t, "ancient", ancient, height, height, 0)
	ancient.Rollback(remove)
	assert(t, "ancient", ancient, height/2, height/2, 0)
	if frozen, err := ancientDb.Ancients(); err != nil || frozen != height/2+1 {
		t.Fatalf("failed to truncate ancient store, want %v, have %v", height/2+1, frozen)
	}

	// Import the chain as a light node and ensure all pointers are updated
	lightDb, delfn := makeDb()
	defer delfn()
	light, _ := NewBlockChain(lightDb, nil, gspec.Config, ethash.NewFaker(), vm.Config{}, nil, nil, dests)
	if n, err := light.InsertHeaderChain(headers, 1); err != nil {
		t.Fatalf("failed to insert header %d: %v", n, err)
	}
	defer light.Stop()

	assert(t, "light", light, height, 0, 0)
	light.Rollback(remove)
	assert(t, "light", light, height/2, 0, 0)
}

// Tests that chain reorganisations handle transaction removals and reinsertions.
func TestChainTxReorgs(t *testing.T) {
	var (
		key1, _ = crypto.HexToECDSA("b71c71a67e1177ad4e901695e1b4b9ee17ae16c6668d313eac2f96dbcda3f291")
		key2, _ = crypto.HexToECDSA("8a1f9a8f95be41cd7ccb6168179afb4504aefe388d1e14474d32c45c72ce7b7a")
		key3, _ = crypto.HexToECDSA("49a7b37aa6f6645917e7b807e9d1c00d4fa71f18343b0d4122a4d2df64dd6fee")
		addr1   = crypto.PubkeyToAddress(key1.PublicKey)
		addr2   = crypto.PubkeyToAddress(key2.PublicKey)
		addr3   = crypto.PubkeyToAddress(key3.PublicKey)
		db      = ethdb.NewMemDatabase()
		gspec   = &Genesis{
			Config:   params.TestChainConfig,
			GasLimit: 3141592,
			Alloc: GenesisAlloc{
				addr1: {Balance: big.NewInt(1000000)},
				addr2: {Balance: big.NewInt(1000000)},
				addr3: {Balance: big.NewInt(1000000)},
			},
		}
		genesis = gspec.MustCommit(db)
		signer  = types.NewEIP155Signer(gspec.Config.ChainID)
	)

	genesisDb := db.MemCopy()

	// Create two transactions shared between the chains:
	//  - postponed: transaction included at a later block in the forked chain
	//  - swapped: transaction included at the same block number in the forked chain
	postponed, _ := types.SignTx(types.NewTransaction(0, addr1, uint256.NewInt().SetUint64(1000), params.TxGas, nil, nil), signer, key1)
	swapped, _ := types.SignTx(types.NewTransaction(1, addr1, uint256.NewInt().SetUint64(1000), params.TxGas, nil, nil), signer, key1)

	// Create two transactions that will be dropped by the forked chain:
	//  - pastDrop: transaction dropped retroactively from a past block
	//  - freshDrop: transaction dropped exactly at the block where the reorg is detected
	var pastDrop, freshDrop *types.Transaction

	// Create three transactions that will be added in the forked chain:
	//  - pastAdd:   transaction added before the reorganization is detected
	//  - freshAdd:  transaction added at the exact block the reorg is detected
	//  - futureAdd: transaction added after the reorg has already finished
	var pastAdd, freshAdd, futureAdd *types.Transaction

	cacheConfig := &CacheConfig{
		TrieCleanLimit: 256,
		TrieDirtyLimit: 256,
		TrieTimeLimit:  5 * time.Minute,
		NoHistory:      false,
		Pruning:        false,
	}
	dests := vm.NewDestsCache(100)
	blockchain, _ := NewBlockChain(db, cacheConfig, gspec.Config, ethash.NewFaker(), vm.Config{}, nil, nil, dests)
	blockchain.EnableReceipts(true)

	ctx := blockchain.WithContext(context.Background(), big.NewInt(genesis.Number().Int64()+1))

	chain, _ := GenerateChain(ctx, gspec.Config, genesis, ethash.NewFaker(), genesisDb.MemCopy(), 3, func(i int, gen *BlockGen) {
		switch i {
		case 0:
			pastDrop, _ = types.SignTx(types.NewTransaction(gen.TxNonce(addr2), addr2, uint256.NewInt().SetUint64(1000), params.TxGas, nil, nil), signer, key2)

			gen.AddTx(pastDrop, dests)  // This transaction will be dropped in the fork from below the split point
			gen.AddTx(postponed, dests) // This transaction will be postponed till block #3 in the fork

		case 2:
			freshDrop, _ = types.SignTx(types.NewTransaction(gen.TxNonce(addr2), addr2, uint256.NewInt().SetUint64(1000), params.TxGas, nil, nil), signer, key2)

			gen.AddTx(freshDrop, dests) // This transaction will be dropped in the fork from exactly at the split point
			gen.AddTx(swapped, dests)   // This transaction will be swapped out at the exact height

			gen.OffsetTime(9) // Lower the block difficulty to simulate a weaker chain
		}
	})
	// Import the chain. This runs all block validation rules.
	if i, err := blockchain.InsertChain(context.Background(), chain); err != nil {
		t.Fatalf("failed to insert original chain[%d]: %v", i, err)
	}
	defer blockchain.Stop()

	// overwrite the old chain
	chain, _ = GenerateChain(ctx, gspec.Config, genesis, ethash.NewFaker(), genesisDb.MemCopy(), 5, func(i int, gen *BlockGen) {
		switch i {
		case 0:
			pastAdd, _ = types.SignTx(types.NewTransaction(gen.TxNonce(addr3), addr3, uint256.NewInt().SetUint64(1000), params.TxGas, nil, nil), signer, key3)
			gen.AddTx(pastAdd, dests) // This transaction needs to be injected during reorg

		case 2:
			gen.AddTx(postponed, dests) // This transaction was postponed from block #1 in the original chain
			gen.AddTx(swapped, dests)   // This transaction was swapped from the exact current spot in the original chain

			freshAdd, _ = types.SignTx(types.NewTransaction(gen.TxNonce(addr3), addr3, uint256.NewInt().SetUint64(1000), params.TxGas, nil, nil), signer, key3)
			gen.AddTx(freshAdd, dests) // This transaction will be added exactly at reorg time

		case 3:
			futureAdd, _ = types.SignTx(types.NewTransaction(gen.TxNonce(addr3), addr3, uint256.NewInt().SetUint64(1000), params.TxGas, nil, nil), signer, key3)
			gen.AddTx(futureAdd, dests) // This transaction will be added after a full reorg
		}
	})
	if _, err := blockchain.InsertChain(context.Background(), chain); err != nil {
		t.Fatalf("failed to insert forked chain: %v", err)
	}

	// removed tx
	for i, tx := range (types.Transactions{pastDrop, freshDrop}) {
		if txn, _, _, _ := rawdb.ReadTransaction(db, tx.Hash()); txn != nil {
			t.Errorf("drop %d: tx %v found while shouldn't have been", i, txn)
		}
		if rcpt, _, _, _ := rawdb.ReadReceipt(db, tx.Hash(), blockchain.Config()); rcpt != nil {
			t.Errorf("drop %d: receipt %v found while shouldn't have been", i, rcpt)
		}
	}
	// added tx
	for i, tx := range (types.Transactions{pastAdd, freshAdd, futureAdd}) {
		if txn, _, _, _ := rawdb.ReadTransaction(db, tx.Hash()); txn == nil {
			t.Errorf("add %d: expected tx to be found", i)
		}
		if rcpt, _, _, _ := rawdb.ReadReceipt(db, tx.Hash(), blockchain.Config()); rcpt == nil {
			t.Errorf("add %d: expected receipt to be found", i)
		}
	}
	// shared tx
	for i, tx := range (types.Transactions{postponed, swapped}) {
		if txn, _, _, _ := rawdb.ReadTransaction(db, tx.Hash()); txn == nil {
			t.Errorf("share %d: expected tx to be found", i)
		}
		if rcpt, _, _, _ := rawdb.ReadReceipt(db, tx.Hash(), blockchain.Config()); rcpt == nil {
			t.Errorf("share %d: expected receipt to be found", i)
		}
	}
}

func TestLogReorgs(t *testing.T) {
	db := ethdb.NewMemDatabase()
	defer db.Close()
	var (
		key1, _ = crypto.HexToECDSA("b71c71a67e1177ad4e901695e1b4b9ee17ae16c6668d313eac2f96dbcda3f291")
		addr1   = crypto.PubkeyToAddress(key1.PublicKey)
		// this code generates a log
		code    = common.Hex2Bytes("60606040525b7f24ec1d3ff24c2f6ff210738839dbc339cd45a5294d85c79361016243157aae7b60405180905060405180910390a15b600a8060416000396000f360606040526008565b00")
		gspec   = &Genesis{Config: params.TestChainConfig, Alloc: GenesisAlloc{addr1: {Balance: big.NewInt(10000000000000)}}}
		genesis = gspec.MustCommit(db)
		signer  = types.NewEIP155Signer(gspec.Config.ChainID)
	)
	genesisDB := db.MemCopy()
	defer genesisDB.Close()

	cacheConfig := &CacheConfig{
		TrieCleanLimit: 256,
		TrieDirtyLimit: 256,
		TrieTimeLimit:  5 * time.Minute,
		NoHistory:      false,
		Pruning:        false,
	}
	dests := vm.NewDestsCache(100)
	blockchain, _ := NewBlockChain(db, cacheConfig, gspec.Config, ethash.NewFaker(), vm.Config{}, nil, nil, dests)
	ctx := blockchain.WithContext(context.Background(), big.NewInt(genesis.Number().Int64()+1))
	blockchain.EnableReceipts(true)
	defer blockchain.Stop()

	rmLogsCh := make(chan RemovedLogsEvent, 10)
	blockchain.SubscribeRemovedLogsEvent(rmLogsCh)
	chain, _ := GenerateChain(ctx, params.TestChainConfig, genesis, ethash.NewFaker(), genesisDB.MemCopy(), 2, func(i int, gen *BlockGen) {
		if i == 1 {
			tx, err := types.SignTx(types.NewContractCreation(gen.TxNonce(addr1), new(uint256.Int), 1000000, new(uint256.Int), code), signer, key1)
			if err != nil {
				t.Fatalf("failed to create tx: %v", err)
			}
			gen.AddTx(tx, dests)
		}
	})

	if _, err := blockchain.InsertChain(context.Background(), chain); err != nil {
		t.Fatalf("failed to insert chain: %v", err)
	}

	chain, _ = GenerateChain(ctx, params.TestChainConfig, genesis, ethash.NewFaker(), genesisDB.MemCopy(), 3, func(i int, gen *BlockGen) {})
	done := make(chan struct{})
	go func() {
		ev := <-rmLogsCh
		if len(ev.Logs) == 0 {
			t.Error("expected logs")
		}
		close(done)
	}()
	if _, err := blockchain.InsertChain(context.Background(), chain); err != nil {
		t.Fatalf("failed to insert forked chain: %v", err)
	}
	timeout := time.NewTimer(1 * time.Second)
	defer timeout.Stop()
	select {
	case <-done:
	case <-timeout.C:
		t.Fatal("Timeout. There is no RemovedLogsEvent has been sent.")
	}
}

// This EVM code generates a log when the contract is created.
var logCode = common.Hex2Bytes("60606040525b7f24ec1d3ff24c2f6ff210738839dbc339cd45a5294d85c79361016243157aae7b60405180905060405180910390a15b600a8060416000396000f360606040526008565b00")

// This test checks that log events and RemovedLogsEvent are sent
// when the chain reorganizes.
func TestLogRebirth(t *testing.T) {
	db := ethdb.NewMemDatabase()
	defer db.Close()
	var (
		key1, _       = crypto.HexToECDSA("b71c71a67e1177ad4e901695e1b4b9ee17ae16c6668d313eac2f96dbcda3f291")
		addr1         = crypto.PubkeyToAddress(key1.PublicKey)
		gspec         = &Genesis{Config: params.TestChainConfig, Alloc: GenesisAlloc{addr1: {Balance: big.NewInt(10000000000000)}}}
		genesis       = gspec.MustCommit(db)
		signer        = types.NewEIP155Signer(gspec.Config.ChainID)
		engine        = ethash.NewFaker()
		dests         = vm.NewDestsCache(100)
		blockchain, _ = NewBlockChain(db, nil, gspec.Config, engine, vm.Config{}, nil, nil, dests)
	)
	blockchain.EnableReceipts(true)

	defer blockchain.Stop()

	// The event channels.
	newLogCh := make(chan []*types.Log, 10)
	rmLogsCh := make(chan RemovedLogsEvent, 10)
	blockchain.SubscribeLogsEvent(newLogCh)
	blockchain.SubscribeRemovedLogsEvent(rmLogsCh)
	dbCopy := db.MemCopy()

	// This chain contains a single log.
	chain, _ := GenerateChain(context.Background(), params.TestChainConfig, genesis, engine, dbCopy.MemCopy(), 2, func(i int, gen *BlockGen) {
		if i == 1 {
			tx, err := types.SignTx(types.NewContractCreation(gen.TxNonce(addr1), new(uint256.Int), 1000000, new(uint256.Int), logCode), signer, key1)
			if err != nil {
				t.Fatalf("failed to create tx: %v", err)
			}
			gen.AddTx(tx, dests)
		}
	})
	if _, err := blockchain.InsertChain(context.Background(), chain); err != nil {
		t.Fatalf("failed to insert chain: %v", err)
	}
	checkLogEvents(t, newLogCh, rmLogsCh, 1, 0)

	// Generate long reorg chain containing another log. Inserting the
	// chain removes one log and adds one.
	forkChain, _ := GenerateChain(context.Background(), params.TestChainConfig, genesis, engine, dbCopy.MemCopy(), 2, func(i int, gen *BlockGen) {
		if i == 1 {
			tx, err := types.SignTx(types.NewContractCreation(gen.TxNonce(addr1), new(uint256.Int), 1000000, new(uint256.Int), logCode), signer, key1)
			if err != nil {
				t.Fatalf("failed to create tx: %v", err)
			}
			gen.AddTx(tx, dests)
			gen.OffsetTime(-9) // higher block difficulty
		}
	})
	if _, err := blockchain.InsertChain(context.Background(), forkChain); err != nil {
		t.Fatalf("failed to insert forked chain: %v", err)
	}
	checkLogEvents(t, newLogCh, rmLogsCh, 1, 1)

	// This chain segment is rooted in the original chain, but doesn't contain any logs.
	// When inserting it, the canonical chain switches away from forkChain and re-emits
	// the log event for the old chain, as well as a RemovedLogsEvent for forkChain.
	newBlocks, _ := GenerateChain(context.Background(), params.TestChainConfig, chain[len(chain)-1], engine, db.MemCopy(), 1, func(i int, gen *BlockGen) {})
	if _, err := blockchain.InsertChain(context.Background(), newBlocks); err != nil {
		t.Fatalf("failed to insert forked chain: %v", err)
	}
	checkLogEvents(t, newLogCh, rmLogsCh, 1, 1)
}

// This test is a variation of TestLogRebirth. It verifies that log events are emitted
// when a side chain containing log events overtakes the canonical chain.
func TestSideLogRebirth(t *testing.T) {
	var (
		key1, _       = crypto.HexToECDSA("b71c71a67e1177ad4e901695e1b4b9ee17ae16c6668d313eac2f96dbcda3f291")
		addr1         = crypto.PubkeyToAddress(key1.PublicKey)
		db            = ethdb.NewMemDatabase()
		gspec         = &Genesis{Config: params.TestChainConfig, Alloc: GenesisAlloc{addr1: {Balance: big.NewInt(10000000000000)}}}
		genesis       = gspec.MustCommit(db)
		signer        = types.NewEIP155Signer(gspec.Config.ChainID)
		dests         = vm.NewDestsCache(100)
		blockchain, _ = NewBlockChain(db, nil, gspec.Config, ethash.NewFaker(), vm.Config{}, nil, nil, dests)
	)

	defer blockchain.Stop()

	newLogCh := make(chan []*types.Log, 10)
	rmLogsCh := make(chan RemovedLogsEvent, 10)
	blockchain.SubscribeLogsEvent(newLogCh)
	blockchain.SubscribeRemovedLogsEvent(rmLogsCh)

	dbCopy := db.MemCopy()
	chain, _ := GenerateChain(context.Background(), params.TestChainConfig, genesis, ethash.NewFaker(), dbCopy.MemCopy(), 2, func(i int, gen *BlockGen) {
		if i == 1 {
			gen.OffsetTime(-9) // higher block difficulty

		}
	})
	if _, err := blockchain.InsertChain(context.Background(), chain); err != nil {
		t.Fatalf("failed to insert forked chain: %v", err)
	}
	checkLogEvents(t, newLogCh, rmLogsCh, 0, 0)

	// Generate side chain with lower difficulty
	sideChainDb := dbCopy.MemCopy()
	sideChain, _ := GenerateChain(context.Background(), params.TestChainConfig, genesis, ethash.NewFaker(), sideChainDb, 2, func(i int, gen *BlockGen) {
		if i == 1 {
			tx, err := types.SignTx(types.NewContractCreation(gen.TxNonce(addr1), new(uint256.Int), 1000000, new(uint256.Int), logCode), signer, key1)
			if err != nil {
				t.Fatalf("failed to create tx: %v", err)
			}
			gen.AddTx(tx, dests)
		}
	})
	if _, err := blockchain.InsertChain(context.Background(), sideChain); err != nil {
		t.Fatalf("failed to insert forked chain: %v", err)
	}
	checkLogEvents(t, newLogCh, rmLogsCh, 0, 0)

	// Generate a new block based on side chain
	newBlocks, _ := GenerateChain(context.Background(), params.TestChainConfig, sideChain[len(sideChain)-1], ethash.NewFaker(), sideChainDb, 1, func(i int, gen *BlockGen) {})
	if _, err := blockchain.InsertChain(context.Background(), newBlocks); err != nil {
		t.Fatalf("failed to insert forked chain: %v", err)
	}
	checkLogEvents(t, newLogCh, rmLogsCh, 1, 0)
}

func checkLogEvents(t *testing.T, logsCh <-chan []*types.Log, rmLogsCh <-chan RemovedLogsEvent, wantNew, wantRemoved int) {
	t.Helper()

	if len(logsCh) != wantNew {
		t.Fatalf("wrong number of log events: got %d, want %d", len(logsCh), wantNew)
	}
	if len(rmLogsCh) != wantRemoved {
		t.Fatalf("wrong number of removed log events: got %d, want %d", len(rmLogsCh), wantRemoved)
	}
	// Drain events.
	for i := 0; i < len(logsCh); i++ {
		<-logsCh
	}
	for i := 0; i < len(rmLogsCh); i++ {
		<-rmLogsCh
	}
}

func TestReorgSideEvent(t *testing.T) {
	t.Skip("should be restored. skipped for turbo-geth. tag: reorg")
	var (
		db      = ethdb.NewMemDatabase()
		key1, _ = crypto.HexToECDSA("b71c71a67e1177ad4e901695e1b4b9ee17ae16c6668d313eac2f96dbcda3f291")
		addr1   = crypto.PubkeyToAddress(key1.PublicKey)
		gspec   = &Genesis{
			Config: params.TestChainConfig,
			Alloc:  GenesisAlloc{addr1: {Balance: big.NewInt(10000000000000)}},
		}
		genesis   = gspec.MustCommit(db)
		genesisDb = db.MemCopy()
		signer    = types.NewEIP155Signer(gspec.Config.ChainID)
	)

	dests := vm.NewDestsCache(100)
	blockchain, _ := NewBlockChain(db, nil, gspec.Config, ethash.NewFaker(), vm.Config{}, nil, nil, dests)
	ctx := blockchain.WithContext(context.Background(), big.NewInt(genesis.Number().Int64()+1))
	defer blockchain.Stop()

	chain, _ := GenerateChain(ctx, gspec.Config, genesis, ethash.NewFaker(), genesisDb.MemCopy(), 3, func(i int, gen *BlockGen) {})
	if _, err := blockchain.InsertChain(context.Background(), chain); err != nil {
		t.Fatalf("failed to insert chain: %v", err)
	}

	replacementBlocks, _ := GenerateChain(ctx, gspec.Config, genesis, ethash.NewFaker(), genesisDb.MemCopy(), 4, func(i int, gen *BlockGen) {
		tx, err := types.SignTx(types.NewContractCreation(gen.TxNonce(addr1), new(uint256.Int), 1000000, new(uint256.Int), nil), signer, key1)
		if i == 2 {
			gen.OffsetTime(-9)
		}
		if err != nil {
			t.Fatalf("failed to create tx: %v", err)
		}
		gen.AddTx(tx, dests)
	})
	chainSideCh := make(chan ChainSideEvent, 64)
	blockchain.SubscribeChainSideEvent(chainSideCh)
	if _, err := blockchain.InsertChain(context.Background(), replacementBlocks); err != nil {
		t.Fatalf("failed to insert chain: %v", err)
	}

	// first two block of the secondary chain are for a brief moment considered
	// side chains because up to that point the first one is considered the
	// heavier chain.
	expectedSideHashes := map[common.Hash]bool{
		replacementBlocks[0].Hash(): true,
		replacementBlocks[1].Hash(): true,
		chain[0].Hash():             true,
		chain[1].Hash():             true,
		chain[2].Hash():             true,
	}

	i := 0

	const timeoutDura = 10 * time.Second
	timeout := time.NewTimer(timeoutDura)
done:
	for {
		select {
		case ev := <-chainSideCh:
			block := ev.Block
			if _, ok := expectedSideHashes[block.Hash()]; !ok {
				t.Errorf("%d: didn't expect %x to be in side chain", i, block.Hash())
			}
			i++

			if i == len(expectedSideHashes) {
				timeout.Stop()

				break done
			}
			timeout.Reset(timeoutDura)

		case <-timeout.C:
			t.Fatal("Timeout. Possibly not all blocks were triggered for sideevent")
		}
	}

	// make sure no more events are fired
	select {
	case e := <-chainSideCh:
		t.Errorf("unexpected event fired: %v", e)
	case <-time.After(250 * time.Millisecond):
	}

}

// Tests if the canonical block can be fetched from the database during chain insertion.
func TestCanonicalBlockRetrieval(t *testing.T) {
	ctx, db, blockchain, err := newCanonical(ethash.NewFaker(), 0, true)
	if err != nil {
		t.Fatalf("failed to create pristine chain: %v", err)
	}
	defer blockchain.Stop()

	chain, _ := GenerateChain(ctx, blockchain.chainConfig, blockchain.genesisBlock, ethash.NewFaker(), db.MemCopy(), 10, func(i int, gen *BlockGen) {})

	var pend sync.WaitGroup
	pend.Add(len(chain))

	for i := range chain {
		go func(block *types.Block) {
			defer pend.Done()

			// try to retrieve a block by its canonical hash and see if the block data can be retrieved.
			for {
				ch := rawdb.ReadCanonicalHash(blockchain.db, block.NumberU64())
				if ch == (common.Hash{}) {
					continue // busy wait for canonical hash to be written
				}
				if ch != block.Hash() {
					t.Errorf("unknown canonical hash, want %s, got %s", block.Hash().Hex(), ch.Hex())
					return
				}
				fb := rawdb.ReadBlock(blockchain.db, ch, block.NumberU64())
				if fb == nil {
					t.Errorf("unable to retrieve block %d for canonical hash: %s", block.NumberU64(), ch.Hex())
					return
				}
				if fb.Hash() != block.Hash() {
					t.Errorf("invalid block hash for block %d, want %s, got %s", block.NumberU64(), block.Hash().Hex(), fb.Hash().Hex())
					return
				}
				return
			}
		}(chain[i])

		if _, err := blockchain.InsertChain(context.Background(), types.Blocks{chain[i]}); err != nil {
			t.Fatalf("failed to insert block %d: %v", i, err)
		}
	}
	pend.Wait()
}

func TestEIP155Transition(t *testing.T) {
	// Configure and generate a sample block chain
	var (
		db         = ethdb.NewMemDatabase()
		key, _     = crypto.HexToECDSA("b71c71a67e1177ad4e901695e1b4b9ee17ae16c6668d313eac2f96dbcda3f291")
		address    = crypto.PubkeyToAddress(key.PublicKey)
		funds      = big.NewInt(1000000000)
		deleteAddr = common.Address{1}
		gspec      = &Genesis{
			Config: &params.ChainConfig{ChainID: big.NewInt(1), EIP150Block: big.NewInt(0), EIP155Block: big.NewInt(2), HomesteadBlock: new(big.Int)},
			Alloc:  GenesisAlloc{address: {Balance: funds}, deleteAddr: {Balance: new(big.Int)}},
		}
		genesis = gspec.MustCommit(db)
	)

	dests := vm.NewDestsCache(100)
	blockchain, _ := NewBlockChain(db, nil, gspec.Config, ethash.NewFaker(), vm.Config{}, nil, nil, dests)
	ctx := blockchain.WithContext(context.Background(), big.NewInt(genesis.Number().Int64()+1))
	defer blockchain.Stop()

	blocks, _ := GenerateChain(ctx, gspec.Config, genesis, ethash.NewFaker(), db.MemCopy(), 4, func(i int, block *BlockGen) {
		var (
			tx      *types.Transaction
			err     error
			basicTx = func(signer types.Signer) (*types.Transaction, error) {
				return types.SignTx(types.NewTransaction(block.TxNonce(address), common.Address{}, new(uint256.Int), 21000, new(uint256.Int), nil), signer, key)
			}
		)
		switch i {
		case 0:
			tx, err = basicTx(types.HomesteadSigner{})
			if err != nil {
				t.Fatal(err)
			}
			block.AddTx(tx, dests)
		case 2:
			tx, err = basicTx(types.HomesteadSigner{})
			if err != nil {
				t.Fatal(err)
			}
			block.AddTx(tx, dests)

			tx, err = basicTx(types.NewEIP155Signer(gspec.Config.ChainID))
			if err != nil {
				t.Fatal(err)
			}
			block.AddTx(tx, dests)
		case 3:
			tx, err = basicTx(types.HomesteadSigner{})
			if err != nil {
				t.Fatal(err)
			}
			block.AddTx(tx, dests)

			tx, err = basicTx(types.NewEIP155Signer(gspec.Config.ChainID))
			if err != nil {
				t.Fatal(err)
			}
			block.AddTx(tx, dests)
		}
	})

	if _, err := blockchain.InsertChain(context.Background(), blocks); err != nil {
		t.Fatal(err)
	}
	block := blockchain.GetBlockByNumber(1)
	if block.Transactions()[0].Protected() {
		t.Error("Expected block[0].txs[0] to not be replay protected")
	}

	block = blockchain.GetBlockByNumber(3)
	if block.Transactions()[0].Protected() {
		t.Error("Expected block[3].txs[0] to not be replay protected")
	}
	if !block.Transactions()[1].Protected() {
		t.Error("Expected block[3].txs[1] to be replay protected")
	}
	if _, err := blockchain.InsertChain(context.Background(), blocks[4:]); err != nil {
		t.Fatal(err)
	}

	// generate an invalid chain id transaction
	config := &params.ChainConfig{ChainID: big.NewInt(2), EIP150Block: big.NewInt(0), EIP155Block: big.NewInt(2), HomesteadBlock: new(big.Int)}
	ctx = blockchain.WithContext(context.Background(), big.NewInt(blocks[len(blocks)-1].Number().Int64()+1))
	blocks, _ = GenerateChain(ctx, config, blocks[len(blocks)-1], ethash.NewFaker(), db.MemCopy(), 4, func(i int, block *BlockGen) {
		var (
			tx      *types.Transaction
			err     error
			basicTx = func(signer types.Signer) (*types.Transaction, error) {
				return types.SignTx(types.NewTransaction(block.TxNonce(address), common.Address{}, new(uint256.Int), 21000, new(uint256.Int), nil), signer, key)
			}
		)
		if i == 0 {
			tx, err = basicTx(types.NewEIP155Signer(big.NewInt(2)))
			if err != nil {
				t.Fatal(err)
			}
			block.AddTx(tx, dests)
		}
	})
	_, err := blockchain.InsertChain(context.Background(), blocks)
	if err != types.ErrInvalidChainId {
		t.Errorf("expected error: %v, got %v", types.ErrInvalidChainId, err)
	}
}

func TestModes(t *testing.T) {
	// run test on all combination of flags
	runWithModesPermuations(
		t,
		doModesTest,
	)
}

func doModesTest(history, preimages, receipts, txlookup bool) error {
	fmt.Printf("h=%v, p=%v, r=%v, t=%v\n", history, preimages, receipts, txlookup)
	// Configure and generate a sample block chain
	var (
		db         = ethdb.NewMemDatabase()
		key, _     = crypto.HexToECDSA("b71c71a67e1177ad4e901695e1b4b9ee17ae16c6668d313eac2f96dbcda3f291")
		address    = crypto.PubkeyToAddress(key.PublicKey)
		funds      = big.NewInt(1000000000)
		deleteAddr = common.Address{1}
		gspec      = &Genesis{
			Config: &params.ChainConfig{ChainID: big.NewInt(1), EIP150Block: big.NewInt(0), EIP155Block: big.NewInt(2), HomesteadBlock: new(big.Int)},
			Alloc:  GenesisAlloc{address: {Balance: funds}, deleteAddr: {Balance: new(big.Int)}},
		}
		genesis, _, _ = gspec.Commit(db, history)
	)

	cacheConfig := &CacheConfig{
		Pruning:             false,
		BlocksBeforePruning: 1024,
		TrieCleanLimit:      256,
		TrieDirtyLimit:      256,
		TrieTimeLimit:       5 * time.Minute,
		DownloadOnly:        false,
		NoHistory:           !history,
	}

	dests := vm.NewDestsCache(100)
	blockchain, _ := NewBlockChain(db, cacheConfig, gspec.Config, ethash.NewFaker(), vm.Config{}, nil, nil, dests)
	blockchain.EnableReceipts(receipts)
	blockchain.EnablePreimages(preimages)
	blockchain.EnableTxLookupIndex(txlookup)
	ctx := blockchain.WithContext(context.Background(), big.NewInt(genesis.Number().Int64()+1))
	defer blockchain.Stop()

	blocks, _ := GenerateChain(ctx, gspec.Config, genesis, ethash.NewFaker(), db.MemCopy(), 4, func(i int, block *BlockGen) {
		var (
			tx      *types.Transaction
			err     error
			basicTx = func(signer types.Signer) (*types.Transaction, error) {
				return types.SignTx(types.NewTransaction(block.TxNonce(address), common.Address{}, new(uint256.Int), 21000, new(uint256.Int), nil), signer, key)
			}
		)
		switch i {
		case 0:
			tx, err = basicTx(types.HomesteadSigner{})
			if err != nil {
				panic(err)
			}
			block.AddTx(tx, dests)
		case 2:
			tx, err = basicTx(types.HomesteadSigner{})
			if err != nil {
				panic(err)
			}
			block.AddTx(tx, dests)

			tx, err = basicTx(types.NewEIP155Signer(gspec.Config.ChainID))
			if err != nil {
				panic(err)
			}
			block.AddTx(tx, dests)
		case 3:
			tx, err = basicTx(types.HomesteadSigner{})
			if err != nil {
				panic(err)
			}
			block.AddTx(tx, dests)

			tx, err = basicTx(types.NewEIP155Signer(gspec.Config.ChainID))
			if err != nil {
				panic(err)
			}
			block.AddTx(tx, dests)
		}
	})

	if _, err := blockchain.InsertChain(context.Background(), blocks); err != nil {
		return err
	}

	for bucketName, shouldBeEmpty := range map[string]bool{
		string(dbutils.AccountsHistoryBucket): !history,
		string(dbutils.PreimagePrefix):        !preimages,
		string(dbutils.BlockReceiptsPrefix):   !receipts,
		string(dbutils.TxLookupPrefix):        !txlookup,
	} {
		numberOfEntries := 0

		err := db.Walk([]byte(bucketName), nil, 0, func(k, v []byte) (bool, error) {
			// we ignore empty account history
			//nolint:scopelint
			if bucketName == string(dbutils.AccountsHistoryBucket) && len(v) == 0 {
				return true, nil
			}

			numberOfEntries++
			return true, nil
		})
		if err != nil {
			return err
		}

		if bucketName == string(dbutils.BlockReceiptsPrefix) {
			// we will always have a receipt for genesis
			numberOfEntries--
		}

		if bucketName == string(dbutils.PreimagePrefix) {
			// we will always have 2 preimages because GenerateChain interface does not
			// allow us to set it to ignore them
			// but if the preimages are enabled in BlockChain, we will have more than 2.
			// TODO: with a better interface to GenerateChain allow to check preimages
			numberOfEntries -= 2
		}

		if (shouldBeEmpty && numberOfEntries > 0) || (!shouldBeEmpty && numberOfEntries == 0) {
			return fmt.Errorf("bucket '%s' should be empty? %v (actually %d entries)", bucketName, shouldBeEmpty, numberOfEntries)
		}
	}

	return nil
}

func runWithModesPermuations(t *testing.T, testFunc func(bool, bool, bool, bool) error) {
	err := runPermutation(testFunc, 0, true, true, true, true)
	if err != nil {
		t.Errorf("error while testing stuff: %v", err)
	}
}

func runPermutation(testFunc func(bool, bool, bool, bool) error, current int, history, preimages, receipts, txlookup bool) error {
	if current == 4 {
		return testFunc(history, preimages, receipts, txlookup)
	}
	if err := runPermutation(testFunc, current+1, history, preimages, receipts, txlookup); err != nil {
		return err
	}
	switch current {
	case 0:
		history = !history
	case 1:
		preimages = !preimages
	case 2:
		receipts = !receipts
	case 3:
		txlookup = !txlookup
	default:
		panic("unexpected current item")
	}

	return runPermutation(testFunc, current+1, history, preimages, receipts, txlookup)
}

func TestEIP161AccountRemoval(t *testing.T) {
	// Configure and generate a sample block chain
	var (
		db      = ethdb.NewMemDatabase()
		key, _  = crypto.HexToECDSA("b71c71a67e1177ad4e901695e1b4b9ee17ae16c6668d313eac2f96dbcda3f291")
		address = crypto.PubkeyToAddress(key.PublicKey)
		funds   = big.NewInt(1000000000)
		theAddr = common.Address{1}
		gspec   = &Genesis{
			Config: &params.ChainConfig{
				ChainID:        big.NewInt(1),
				HomesteadBlock: new(big.Int),
				EIP155Block:    new(big.Int),
				EIP150Block:    new(big.Int),
				EIP158Block:    big.NewInt(2),
			},
			Alloc: GenesisAlloc{address: {Balance: funds}},
		}
		genesis   = gspec.MustCommit(db)
		genesisDb = db.MemCopy()
	)
	dests := vm.NewDestsCache(100)
	blockchain, _ := NewBlockChain(db, nil, gspec.Config, ethash.NewFaker(), vm.Config{}, nil, nil, dests)
	ctx := blockchain.WithContext(context.Background(), big.NewInt(genesis.Number().Int64()+1))
	defer blockchain.Stop()

	blocks, _ := GenerateChain(ctx, gspec.Config, genesis, ethash.NewFaker(), genesisDb, 3, func(i int, block *BlockGen) {
		var (
			tx     *types.Transaction
			err    error
			signer = types.NewEIP155Signer(gspec.Config.ChainID)
		)
		switch i {
		case 0:
			tx, err = types.SignTx(types.NewTransaction(block.TxNonce(address), theAddr, new(uint256.Int), 21000, new(uint256.Int), nil), signer, key)
		case 1:
			tx, err = types.SignTx(types.NewTransaction(block.TxNonce(address), theAddr, new(uint256.Int), 21000, new(uint256.Int), nil), signer, key)
		case 2:
			tx, err = types.SignTx(types.NewTransaction(block.TxNonce(address), theAddr, new(uint256.Int), 21000, new(uint256.Int), nil), signer, key)
		}
		if err != nil {
			t.Fatal(err)
		}
		block.AddTx(tx, dests)
	})
	// account must exist pre eip 161
	if _, err := blockchain.InsertChain(context.Background(), types.Blocks{blocks[0]}); err != nil {
		t.Fatal(err)
	}
	if st := state.New(state.NewDbState(db.KV(), blockchain.CurrentBlock().NumberU64())); !st.Exist(theAddr) {
		t.Error("expected account to exist")
	}

	// account needs to be deleted post eip 161
	if _, err := blockchain.InsertChain(context.Background(), types.Blocks{blocks[1]}); err != nil {
		t.Fatal(err)
	}
	if st := state.New(state.NewDbState(db.KV(), blockchain.CurrentBlock().NumberU64())); st.Exist(theAddr) {
		t.Error("account should not exist")
	}

	// account musn't be created post eip 161
	if _, err := blockchain.InsertChain(context.Background(), types.Blocks{blocks[2]}); err != nil {
		t.Fatal(err)
	}
	if st := state.New(state.NewDbState(db.KV(), blockchain.CurrentBlock().NumberU64())); st.Exist(theAddr) {
		t.Error("account should not exist")
	}
}

func TestDoubleAccountRemoval(t *testing.T) {
	var (
		db          = ethdb.NewMemDatabase()
		signer      = types.HomesteadSigner{}
		bankKey, _  = crypto.HexToECDSA("b71c71a67e1177ad4e901695e1b4b9ee17ae16c6668d313eac2f96dbcda3f291")
		bankAddress = crypto.PubkeyToAddress(bankKey.PublicKey)
		bankFunds   = big.NewInt(1e9)
		contract    = hexutil.MustDecode("0x60606040526040516102eb3803806102eb8339016040526060805160600190602001505b33600060006101000a81548173ffffffffffffffffffffffffffffffffffffffff02191690830217905550806001600050908051906020019082805482825590600052602060002090601f01602090048101928215609c579182015b82811115609b578251826000505591602001919060010190607f565b5b50905060c3919060a7565b8082111560bf576000818150600090555060010160a7565b5090565b50505b50610215806100d66000396000f30060606040526000357c01000000000000000000000000000000000000000000000000000000009004806341c0e1b51461004f578063adbd84651461005c578063cfae32171461007d5761004d565b005b61005a6004506100f6565b005b610067600450610208565b6040518082815260200191505060405180910390f35b61008860045061018a565b60405180806020018281038252838181518152602001915080519060200190808383829060006004602084601f0104600302600f01f150905090810190601f1680156100e85780820380516001836020036101000a031916815260200191505b509250505060405180910390f35b600060009054906101000a900473ffffffffffffffffffffffffffffffffffffffff1673ffffffffffffffffffffffffffffffffffffffff163373ffffffffffffffffffffffffffffffffffffffff16141561018757600060009054906101000a900473ffffffffffffffffffffffffffffffffffffffff1673ffffffffffffffffffffffffffffffffffffffff16ff5b5b565b60206040519081016040528060008152602001506001600050805480601f016020809104026020016040519081016040528092919081815260200182805480156101f957820191906000526020600020905b8154815290600101906020018083116101dc57829003601f168201915b50505050509050610205565b90565b6000439050610212565b90560000000000000000000000000000000000000000000000000000000000000020000000000000000000000000000000000000000000000000000000000000000d5468697320697320437972757300000000000000000000000000000000000000")
		input       = hexutil.MustDecode("0xadbd8465")
		kill        = hexutil.MustDecode("0x41c0e1b5")
		gspec       = &Genesis{
			Config: params.AllEthashProtocolChanges,
			Alloc:  GenesisAlloc{bankAddress: {Balance: bankFunds}},
		}
		genesis = gspec.MustCommit(db)
		genDb   = db.MemCopy()
	)

	dests := vm.NewDestsCache(100)
	blockchain, _ := NewBlockChain(db, nil, gspec.Config, ethash.NewFaker(), vm.Config{}, nil, nil, dests)
	ctx := blockchain.WithContext(context.Background(), big.NewInt(genesis.Number().Int64()+1))
	defer blockchain.Stop()

	var theAddr common.Address

	blocks, _ := GenerateChain(ctx, gspec.Config, genesis, ethash.NewFaker(), genDb, 3, func(i int, block *BlockGen) {
		nonce := block.TxNonce(bankAddress)
		switch i {
		case 0:
			tx, err := types.SignTx(types.NewContractCreation(nonce, new(uint256.Int), 1e6, new(uint256.Int), contract), signer, bankKey)
			assert.NoError(t, err)
			block.AddTx(tx, dests)
			theAddr = crypto.CreateAddress(bankAddress, nonce)
		case 1:
			tx, err := types.SignTx(types.NewTransaction(nonce, theAddr, new(uint256.Int), 90000, new(uint256.Int), input), signer, bankKey)
			assert.NoError(t, err)
			block.AddTx(tx, dests)
		case 2:
			tx, err := types.SignTx(types.NewTransaction(nonce, theAddr, new(uint256.Int), 90000, new(uint256.Int), kill), signer, bankKey)
			assert.NoError(t, err)
			block.AddTx(tx, dests)

			// sending kill messsage to an already suicided account
			tx, err = types.SignTx(types.NewTransaction(nonce+1, theAddr, new(uint256.Int), 90000, new(uint256.Int), kill), signer, bankKey)
			assert.NoError(t, err)
			block.AddTx(tx, dests)
		}
	})

	_, err := blockchain.InsertChain(context.Background(), blocks)
	assert.NoError(t, err)

	_, err = blockchain.db.Commit()
	assert.NoError(t, err)

	st := state.New(state.NewDbState(db.KV(), blockchain.CurrentBlock().NumberU64()))
	assert.NoError(t, err)
	assert.False(t, st.Exist(theAddr), "Contract should've been removed")

	st = state.New(state.NewDbState(db.KV(), 0))
	assert.NoError(t, err)
	assert.False(t, st.Exist(theAddr), "Contract should not exist at block #0")

	st = state.New(state.NewDbState(db.KV(), 1))
	assert.NoError(t, err)
	assert.True(t, st.Exist(theAddr), "Contract should exist at block #1")

	st = state.New(state.NewDbState(db.KV(), 2))
	assert.NoError(t, err)
	assert.True(t, st.Exist(theAddr), "Contract should exist at block #2")
}

// This is a regression test (i.e. as weird as it is, don't delete it ever), which
// tests that under weird reorg conditions the blockchain and its internal header-
// chain return the same latest block/header.
//
// https://github.com/ethereum/go-ethereum/pull/15941
func TestBlockchainHeaderchainReorgConsistency(t *testing.T) {
	// Generate a canonical chain to act as the main dataset
	engine := ethash.NewFaker()

	db := ethdb.NewMemDatabase()
	defer db.Close()
	genesis := (&Genesis{Config: params.TestChainConfig}).MustCommit(db)

	diskdb := ethdb.NewMemDatabase()
	defer diskdb.Close()
	(&Genesis{Config: params.TestChainConfig}).MustCommit(diskdb)

	cacheConfig := &CacheConfig{
		TrieCleanLimit: 256,
		TrieDirtyLimit: 256,
		TrieTimeLimit:  5 * time.Minute,
		NoHistory:      false,
		Pruning:        false,
	}
	dests := vm.NewDestsCache(100)
	chain, err := NewBlockChain(diskdb, cacheConfig, params.TestChainConfig, engine, vm.Config{}, nil, nil, dests)
	if err != nil {
		t.Fatalf("failed to create tester chain: %v", err)
	}
	ctx := chain.WithContext(context.Background(), big.NewInt(genesis.Number().Int64()+1))

	blocks, _ := GenerateChain(ctx, params.TestChainConfig, genesis, engine, db, 64, func(i int, b *BlockGen) { b.SetCoinbase(common.Address{1}) })

	// Generate a bunch of fork blocks, each side forking from the canonical chain
	forks := make([]*types.Block, len(blocks))
	for i := 0; i < len(forks); i++ {
		parent := genesis
		if i > 0 {
			parent = blocks[i-1]
		}
		ctx = chain.WithContext(ctx, big.NewInt(parent.Number().Int64()+1))
		fork, _ := GenerateChain(ctx, params.TestChainConfig, parent, engine, db.MemCopy(), 1, func(i int, b *BlockGen) {
			b.SetCoinbase(common.Address{2})
			b.OffsetTime(-2) // By reducing time, we increase difficulty of the fork, so that it can overwrite the canonical chain
		})
		forks[i] = fork[0]
		// Move db forward by 1 block
		GenerateChain(ctx, params.TestChainConfig, parent, engine, db, 1, func(i int, b *BlockGen) { b.SetCoinbase(common.Address{1}) })
	}
	// Import the canonical and fork chain side by side, verifying the current block
	// and current header consistency
	for i := 0; i < len(blocks); i++ {
		//fmt.Printf("inserting chain %d to %d\n", blocks[0].NumberU64(), blocks[i].NumberU64())
		if _, err := chain.InsertChain(context.Background(), blocks[i:i+1]); err != nil {
			t.Fatalf("block %d: failed to insert into chain: %v", i, err)
		}
		if chain.CurrentBlock().Hash() != chain.CurrentHeader().Hash() {
			t.Errorf("block %d: current block/header mismatch: block #%d [%x…], header #%d [%x…]", i, chain.CurrentBlock().Number(), chain.CurrentBlock().Hash().Bytes()[:4], chain.CurrentHeader().Number, chain.CurrentHeader().Hash().Bytes()[:4])
		}
		//fmt.Printf("inserting fork %d to %d\n", blocks[i].NumberU64(), blocks[i].NumberU64())
		if _, err := chain.InsertChain(context.Background(), forks[i:i+1]); err != nil {
			t.Fatalf(" fork %d: failed to insert into chain: %v", i, err)
		}
		if chain.CurrentBlock().Hash() != chain.CurrentHeader().Hash() {
			t.Errorf(" fork %d: current block/header mismatch: block #%d [%x…], header #%d [%x…]", i, chain.CurrentBlock().Number(), chain.CurrentBlock().Hash().Bytes()[:4], chain.CurrentHeader().Number, chain.CurrentHeader().Hash().Bytes()[:4])
		}
	}
}

// Tests that doing large reorgs works even if the state associated with the
// forking point is not available any more.
func TestLargeReorgTrieGC(t *testing.T) {
	// Generate the original common chain segment and the two competing forks
	engine := ethash.NewFaker()

	diskdb := ethdb.NewMemDatabase()
	defer diskdb.Close()
	(&Genesis{Config: params.TestChainConfig}).MustCommit(diskdb)
	cacheConfig := &CacheConfig{
		TrieCleanLimit: 256,
		TrieDirtyLimit: 256,
		TrieTimeLimit:  5 * time.Minute,
		NoHistory:      false,
		Pruning:        false,
	}
	dests := vm.NewDestsCache(100)
	chain, err := NewBlockChain(diskdb, cacheConfig, params.TestChainConfig, engine, vm.Config{}, nil, nil, dests)
	if err != nil {
		t.Fatalf("failed to create tester chain: %v", err)
	}
	ctx := chain.WithContext(context.Background(), big.NewInt(1))

	db := ethdb.NewMemDatabase()
	defer db.Close()
	genesis := (&Genesis{Config: params.TestChainConfig}).MustCommit(db)

	shared, _ := GenerateChain(ctx, params.TestChainConfig, genesis, engine, db, 64, func(i int, b *BlockGen) { b.SetCoinbase(common.Address{1}) })
	original, _ := GenerateChain(ctx, params.TestChainConfig, shared[len(shared)-1], engine, db.MemCopy(), 2*triesInMemory, func(i int, b *BlockGen) { b.SetCoinbase(common.Address{2}) })
	competitor, _ := GenerateChain(ctx, params.TestChainConfig, shared[len(shared)-1], engine, db.MemCopy(), 2*triesInMemory+1, func(i int, b *BlockGen) {
		b.SetCoinbase(common.Address{3})
		b.OffsetTime(-2)
	})

	// Import the shared chain and the original canonical one
	if _, err := chain.InsertChain(context.Background(), shared); err != nil {
		t.Fatalf("failed to insert shared chain: %v", err)
	}
	if _, err := chain.InsertChain(context.Background(), original); err != nil {
		t.Fatalf("failed to insert original chain: %v", err)
	}
	// Import the competitor chain without exceeding the canonical's TD and ensure
	// we have not processed any of the blocks (protection against malicious blocks)
	if _, err := chain.InsertChain(context.Background(), competitor[:len(competitor)-2]); err != nil {
		t.Fatalf("failed to insert competitor chain: %v", err)
	}
	// Import the head of the competitor chain, triggering the reorg and ensure we
	// successfully reprocess all the stashed away blocks.
	if _, err := chain.InsertChain(context.Background(), competitor[len(competitor)-2:]); err != nil {
		t.Fatalf("failed to finalize competitor chain: %v", err)
	}
}

func TestBlockchainRecovery(t *testing.T) {
	t.Skip("should be restored. skipped for turbo-geth. tag: reorg")
	// Configure and generate a sample block chain
	var (
		gendb   = ethdb.NewMemDatabase()
		key, _  = crypto.HexToECDSA("b71c71a67e1177ad4e901695e1b4b9ee17ae16c6668d313eac2f96dbcda3f291")
		address = crypto.PubkeyToAddress(key.PublicKey)
		funds   = big.NewInt(1000000000)
		gspec   = &Genesis{Config: params.TestChainConfig, Alloc: GenesisAlloc{address: {Balance: funds}}}
		genesis = gspec.MustCommit(gendb)
	)
	height := uint64(1024)
	blocks, receipts := GenerateChain(context.Background(), gspec.Config, genesis, ethash.NewFaker(), gendb, int(height), nil)

	// Import the chain as a ancient-first node and ensure all pointers are updated
	frdir, err := ioutil.TempDir("", "")
	if err != nil {
		t.Fatalf("failed to create temp freezer dir: %v", err)
	}
	defer os.Remove(frdir)

	ancientDb, err := ethdb.NewDatabaseWithFreezer(ethdb.NewMemDatabase(), frdir, "")
	if err != nil {
		t.Fatalf("failed to create temp freezer db: %v", err)
	}

	gspec.MustCommit(ancientDb)

	dests := vm.NewDestsCache(100)
	ancient, _ := NewBlockChain(ancientDb, nil, gspec.Config, ethash.NewFaker(), vm.Config{}, nil, nil, dests)

	headers := make([]*types.Header, len(blocks))
	for i, block := range blocks {
		headers[i] = block.Header()
	}
	if n, err := ancient.InsertHeaderChain(headers, 1); err != nil {
		t.Fatalf("failed to insert header %d: %v", n, err)
	}

	if n, err := ancient.InsertReceiptChain(blocks, receipts, uint64(3*len(blocks)/4)); err != nil {
		t.Fatalf("failed to insert receipt %d: %v", n, err)
	}
	ancient.Stop()

	// Destroy head fast block manually
	midBlock := blocks[len(blocks)/2]
	rawdb.WriteHeadFastBlockHash(ancientDb, midBlock.Hash())

	// Reopen broken blockchain again
	ancient, _ = NewBlockChain(ancientDb, nil, gspec.Config, ethash.NewFaker(), vm.Config{}, nil, nil, dests)
	defer ancient.Stop()
	if num := ancient.CurrentBlock().NumberU64(); num != 0 {
		t.Errorf("head block mismatch: have #%v, want #%v", num, 0)
	}
	if num := ancient.CurrentFastBlock().NumberU64(); num != midBlock.NumberU64() {
		t.Errorf("head fast-block mismatch: have #%v, want #%v", num, midBlock.NumberU64())
	}
	if num := ancient.CurrentHeader().Number.Uint64(); num != midBlock.NumberU64() {
		t.Errorf("head header mismatch: have #%v, want #%v", num, midBlock.NumberU64())
	}
}

func TestIncompleteAncientReceiptChainInsertion(t *testing.T) {
	t.Skip("should be restored. skipped for turbo-geth. tag: fast-sync")
	// Configure and generate a sample block chain
	var (
		gendb   = ethdb.NewMemDatabase()
		key, _  = crypto.HexToECDSA("b71c71a67e1177ad4e901695e1b4b9ee17ae16c6668d313eac2f96dbcda3f291")
		address = crypto.PubkeyToAddress(key.PublicKey)
		funds   = big.NewInt(1000000000)
		gspec   = &Genesis{Config: params.TestChainConfig, Alloc: GenesisAlloc{address: {Balance: funds}}}
		genesis = gspec.MustCommit(gendb)
	)
	height := uint64(1024)
	blocks, receipts := GenerateChain(context.Background(), gspec.Config, genesis, ethash.NewFaker(), gendb, int(height), nil)

	// Import the chain as a ancient-first node and ensure all pointers are updated
	frdir, err := ioutil.TempDir("", "")
	if err != nil {
		t.Fatalf("failed to create temp freezer dir: %v", err)
	}
	defer os.Remove(frdir)
	ancientDb, err := ethdb.NewDatabaseWithFreezer(ethdb.NewMemDatabase(), frdir, "")
	if err != nil {
		t.Fatalf("failed to create temp freezer db: %v", err)
	}
	gspec.MustCommit(ancientDb)
	dests := vm.NewDestsCache(100)
	ancient, _ := NewBlockChain(ancientDb, nil, gspec.Config, ethash.NewFaker(), vm.Config{}, nil, nil, dests)
	defer ancient.Stop()

	headers := make([]*types.Header, len(blocks))
	for i, block := range blocks {
		headers[i] = block.Header()
	}
	if n, err := ancient.InsertHeaderChain(headers, 1); err != nil {
		t.Fatalf("failed to insert header %d: %v", n, err)
	}
	// Abort ancient receipt chain insertion deliberately
	ancient.terminateInsert = func(hash common.Hash, number uint64) bool {
		return number == blocks[len(blocks)/2].NumberU64()
	}
	previousFastBlock := ancient.CurrentFastBlock()
	if n, err := ancient.InsertReceiptChain(blocks, receipts, uint64(3*len(blocks)/4)); err == nil {
		t.Fatalf("failed to insert receipt %d: %v", n, err)
	}
	if ancient.CurrentFastBlock().NumberU64() != previousFastBlock.NumberU64() {
		t.Fatalf("failed to rollback ancient data, want %d, have %d", previousFastBlock.NumberU64(), ancient.CurrentFastBlock().NumberU64())
	}
	if frozen, err := ancient.db.Ancients(); err != nil || frozen != 1 {
		t.Fatalf("failed to truncate ancient data")
	}
	ancient.terminateInsert = nil
	if n, err := ancient.InsertReceiptChain(blocks, receipts, uint64(3*len(blocks)/4)); err != nil {
		t.Fatalf("failed to insert receipt %d: %v", n, err)
	}
	if ancient.CurrentFastBlock().NumberU64() != blocks[len(blocks)-1].NumberU64() {
		t.Fatalf("failed to insert ancient recept chain after rollback")
	}
}

// Tests that importing a very large side fork, which is larger than the canon chain,
// but where the difficulty per block is kept low: this means that it will not
// overtake the 'canon' chain until after it's passed canon by about 200 blocks.
//
// Details at:
//  - https://github.com/ethereum/go-ethereum/issues/18977
//  - https://github.com/ethereum/go-ethereum/pull/18988
func TestLowDiffLongChain(t *testing.T) {
	// Generate a canonical chain to act as the main dataset
	engine := ethash.NewFaker()
	db := ethdb.NewMemDatabase()
	defer db.Close()
	genesis := new(Genesis).MustCommit(db)

	var side ethdb.Database
	// We must use a pretty long chain to ensure that the fork doesn't overtake us
	// until after at least 128 blocks post tip
	blocks, _ := GenerateChain(context.Background(), params.TestChainConfig, genesis, engine, db, 6*triesInMemory, func(i int, b *BlockGen) {
		b.SetCoinbase(common.Address{1})
		b.OffsetTime(-9)
		if i == 11 {
			side = db.MemCopy()
		}
	})

	// Import the canonical chain
	diskDB := ethdb.NewMemDatabase()
	new(Genesis).MustCommit(diskDB)

	dests := vm.NewDestsCache(100)
	chain, err := NewBlockChain(diskDB, nil, params.TestChainConfig, engine, vm.Config{}, nil, nil, dests)
	if err != nil {
		t.Fatalf("failed to create tester chain: %v", err)
	}
	if n, err := chain.InsertChain(context.Background(), blocks); err != nil {
		t.Fatalf("block %d: failed to insert into chain: %v", n, err)
	}
	// Generate fork chain, starting from an early block
	parent := blocks[10]
	fork, _ := GenerateChain(context.Background(), params.TestChainConfig, parent, engine, side, 8*triesInMemory, func(i int, b *BlockGen) {
		b.SetCoinbase(common.Address{2})
	})

	// And now import the fork
	if i, err := chain.InsertChain(context.Background(), fork); err != nil {
		t.Fatalf("block %d: failed to insert into chain: %v", i, err)
	}
	head := chain.CurrentBlock()
	if got := fork[len(fork)-1].Hash(); got != head.Hash() {
		t.Fatalf("head wrong, expected %x got %x", head.Hash(), got)
	}
	// Sanity check that all the canonical numbers are present
	header := chain.CurrentHeader()
	for number := head.NumberU64(); number > 0; number-- {
		if hash := chain.GetHeaderByNumber(number).Hash(); hash != header.Hash() {
			t.Fatalf("header %d: canonical hash mismatch: have %x, want %x", number, hash, header.Hash())
		}
		header = chain.GetHeader(header.ParentHash, number-1)
	}
}

// Tests that importing a sidechain (S), where
// - S is sidechain, containing blocks [Sn...Sm]
// - C is canon chain, containing blocks [G..Cn..Cm]
// - A common ancestor is placed at prune-point + blocksBetweenCommonAncestorAndPruneblock
// - The sidechain S is prepended with numCanonBlocksInSidechain blocks from the canon chain
func testSideImport(t *testing.T, numCanonBlocksInSidechain, blocksBetweenCommonAncestorAndPruneblock int) {
	t.Skip("should be restored. skipped for turbo-geth")

	// Generate a canonical chain to act as the main dataset
	engine := ethash.NewFaker()
	db := ethdb.NewMemDatabase()
	defer db.Close()
	genesis := new(Genesis).MustCommit(db)

	blocksNum := 2 * triesInMemory
	lastPrunedIndex := blocksNum - triesInMemory - 1
	parentIndex := lastPrunedIndex + blocksBetweenCommonAncestorAndPruneblock

	var side ethdb.Database
	// Generate and import the canonical chain
	blocks, _ := GenerateChain(context.Background(), params.TestChainConfig, genesis, engine, db, blocksNum, func(i int, gen *BlockGen) {
		if i == parentIndex+1 {
			side = db.MemCopy()
		}
	})

	diskdb := ethdb.NewMemDatabase()
	new(Genesis).MustCommit(diskdb)
	dests := vm.NewDestsCache(100)
	chain, err := NewBlockChain(diskdb, nil, params.TestChainConfig, engine, vm.Config{}, nil, nil, dests)
	if err != nil {
		t.Fatalf("failed to create tester chain: %v", err)
	}
	var n int
	if n, err = chain.InsertChain(context.Background(), blocks); err != nil {
		t.Fatalf("block %d: failed to insert into chain: %v", n, err)
	}

	lastPrunedBlock := blocks[lastPrunedIndex]
	firstNonPrunedBlock := blocks[len(blocks)-triesInMemory]

	// Verify pruning of lastPrunedBlock
	if chain.HasBlockAndState(lastPrunedBlock.Hash(), lastPrunedBlock.NumberU64()) {
		t.Errorf("Block %d not pruned", lastPrunedBlock.NumberU64())
	}
	// Verify firstNonPrunedBlock is not pruned
	if !chain.HasBlockAndState(firstNonPrunedBlock.Hash(), firstNonPrunedBlock.NumberU64()) {
		t.Errorf("Block %d pruned", firstNonPrunedBlock.NumberU64())
	}
	// Generate the sidechain
	// First block should be a known block, block after should be a pruned block. So
	// canon(pruned), side, side...

	// Generate fork chain, make it longer than canon
	parent := blocks[parentIndex]
	fork, _ := GenerateChain(context.Background(), params.TestChainConfig, parent, engine, side, 2*triesInMemory, func(i int, b *BlockGen) {
		b.SetCoinbase(common.Address{2})
	})
	// Prepend the parent(s)
	var sidechain []*types.Block
	for i := numCanonBlocksInSidechain; i > 0; i-- {
		sidechain = append(sidechain, blocks[parentIndex+1-i])
	}
	sidechain = append(sidechain, fork...)
	_, err = chain.InsertChain(context.Background(), sidechain)
	if err != nil {
		t.Errorf("Got error, %v", err)
	}
	head := chain.CurrentBlock()
	if got := fork[len(fork)-1].Hash(); got != head.Hash() {
		t.Fatalf("head wrong, expected %x got %x", head.Hash(), got)
	}
}

// Tests that importing a sidechain (S), where
// - S is sidechain, containing blocks [Sn...Sm]
// - C is canon chain, containing blocks [G..Cn..Cm]
// - The common ancestor Cc is pruned
// - The first block in S: Sn, is == Cn
// That is: the sidechain for import contains some blocks already present in canon chain.
// So the blocks are
// [ Cn, Cn+1, Cc, Sn+3 ... Sm]
//   ^    ^    ^  pruned
func TestPrunedImportSide(t *testing.T) {
	//glogger := log.NewGlogHandler(log.StreamHandler(os.Stdout, log.TerminalFormat(false)))
	//glogger.Verbosity(3)
	//log.Root().SetHandler(log.Handler(glogger))
	testSideImport(t, 3, 3)
	testSideImport(t, 3, -3)
	testSideImport(t, 10, 0)
	testSideImport(t, 1, 10)
	testSideImport(t, 1, -10)
}

func TestInsertKnownHeaders(t *testing.T)      { testInsertKnownChainData(t, "headers") }
func TestInsertKnownReceiptChain(t *testing.T) { testInsertKnownChainData(t, "receipts") }
func TestInsertKnownBlocks(t *testing.T)       { testInsertKnownChainData(t, "blocks") }

func testInsertKnownChainData(t *testing.T, typ string) {
	t.Skip("should be restored. skipped for turbo-geth. tag: reorg")
	engine := ethash.NewFaker()

	db := ethdb.NewMemDatabase()
	defer db.Close()
	genesis := new(Genesis).MustCommit(db)

	blocks, receipts := GenerateChain(context.Background(), params.TestChainConfig, genesis, engine, db, 32, func(i int, b *BlockGen) { b.SetCoinbase(common.Address{1}) })
	// A longer chain but total difficulty is lower.
	blocks2, receipts2 := GenerateChain(context.Background(), params.TestChainConfig, blocks[len(blocks)-1], engine, db, 65, func(i int, b *BlockGen) { b.SetCoinbase(common.Address{1}) })
	// A shorter chain but total difficulty is higher.
	blocks3, receipts3 := GenerateChain(context.Background(), params.TestChainConfig, blocks[len(blocks)-1], engine, db, 64, func(i int, b *BlockGen) {
		b.SetCoinbase(common.Address{1})
		b.OffsetTime(-9) // A higher difficulty
	})
	// Import the shared chain and the original canonical one
	dir, err := ioutil.TempDir("", "")
	if err != nil {
		t.Fatalf("failed to create temp freezer dir: %v", err)
	}
	defer os.Remove(dir)
	chaindb, err := ethdb.NewDatabaseWithFreezer(ethdb.NewMemDatabase(), dir, "")
	if err != nil {
		t.Fatalf("failed to create temp freezer db: %v", err)
	}
	new(Genesis).MustCommit(chaindb)
	defer os.RemoveAll(dir)

	dests := vm.NewDestsCache(100)
	chain, err := NewBlockChain(chaindb, nil, params.TestChainConfig, engine, vm.Config{}, nil, nil, dests)
	if err != nil {
		t.Fatalf("failed to create tester chain: %v", err)
	}

	var (
		inserter func(blocks []*types.Block, receipts []types.Receipts) error
		asserter func(t *testing.T, block *types.Block)
	)
	if typ == "headers" {
		inserter = func(blocks []*types.Block, receipts []types.Receipts) error {
			headers := make([]*types.Header, 0, len(blocks))
			for _, block := range blocks {
				headers = append(headers, block.Header())
			}
			_, err := chain.InsertHeaderChain(headers, 1)
			return err
		}
		asserter = func(t *testing.T, block *types.Block) {
			if chain.CurrentHeader().Hash() != block.Hash() {
				t.Fatalf("current head header mismatch, have %v, want %v", chain.CurrentHeader().Hash().Hex(), block.Hash().Hex())
			}
		}
	} else if typ == "receipts" {
		inserter = func(blocks []*types.Block, receipts []types.Receipts) error {
			headers := make([]*types.Header, 0, len(blocks))
			for _, block := range blocks {
				headers = append(headers, block.Header())
			}
			_, err := chain.InsertHeaderChain(headers, 1)
			if err != nil {
				return err
			}
			_, err = chain.InsertReceiptChain(blocks, receipts, 0)
			return err
		}
		asserter = func(t *testing.T, block *types.Block) {
			if chain.CurrentFastBlock().Hash() != block.Hash() {
				t.Fatalf("current head fast block mismatch, have %v, want %v", chain.CurrentFastBlock().Hash().Hex(), block.Hash().Hex())
			}
		}
	} else {
		inserter = func(blocks []*types.Block, receipts []types.Receipts) error {
			_, err := chain.InsertChain(context.Background(), blocks)
			return err
		}
		asserter = func(t *testing.T, block *types.Block) {
			if chain.CurrentBlock().Hash() != block.Hash() {
				t.Fatalf("current head block mismatch, have %v, want %v", chain.CurrentBlock().Hash().Hex(), block.Hash().Hex())
			}
		}
	}

	if err := inserter(blocks, receipts); err != nil {
		t.Fatalf("failed to insert chain data: %v", err)
	}

	// Reimport the chain data again. All the imported
	// chain data are regarded "known" data.
	if err := inserter(blocks, receipts); err != nil {
		t.Fatalf("failed to insert chain data: %v", err)
	}
	asserter(t, blocks[len(blocks)-1])

	// Import a long canonical chain with some known data as prefix.
	var rollback []common.Hash
	for i := len(blocks) / 2; i < len(blocks); i++ {
		rollback = append(rollback, blocks[i].Hash())
	}
	chain.Rollback(rollback)
	if err := inserter(append(blocks, blocks2...), append(receipts, receipts2...)); err != nil {
		t.Fatalf("failed to insert chain data: %v", err)
	}
	asserter(t, blocks2[len(blocks2)-1])

	// Import a heavier shorter but higher total difficulty chain with some known data as prefix.
	if err := inserter(append(blocks, blocks3...), append(receipts, receipts3...)); err != nil {
		t.Fatalf("failed to insert chain data: %v", err)
	}
	asserter(t, blocks3[len(blocks3)-1])

	// Import a longer but lower total difficulty chain with some known data as prefix.
	if err := inserter(append(blocks, blocks2...), append(receipts, receipts2...)); err != nil {
		t.Fatalf("failed to insert chain data: %v", err)
	}
	// The head shouldn't change.
	asserter(t, blocks3[len(blocks3)-1])

	// Rollback the heavier chain and re-insert the longer chain again
	for i := 0; i < len(blocks3); i++ {
		rollback = append(rollback, blocks3[i].Hash())
	}
	chain.Rollback(rollback)

	if err := inserter(append(blocks, blocks2...), append(receipts, receipts2...)); err != nil {
		t.Fatalf("failed to insert chain data: %v", err)
	}
	asserter(t, blocks2[len(blocks2)-1])
}

// getLongAndShortChains returns two chains,
// A is longer, B is heavier
func getLongAndShortChains() (*BlockChain, []*types.Block, []*types.Block, error) {
	// Generate a canonical chain to act as the main dataset
	engine := ethash.NewFaker()
	db := ethdb.NewMemDatabase()
	defer db.Close()
	genesis := new(Genesis).MustCommit(db)

	// Generate and import the canonical chain,
	// Offset the time, to keep the difficulty low
	longChain, _ := GenerateChain(context.Background(), params.TestChainConfig, genesis, engine, db, 80, func(i int, b *BlockGen) {
		b.SetCoinbase(common.Address{1})
	})
	diskdb := ethdb.NewMemDatabase()
	new(Genesis).MustCommit(diskdb)

	dests := vm.NewDestsCache(100)
	chain, err := NewBlockChain(diskdb, nil, params.TestChainConfig, engine, vm.Config{}, nil, nil, dests)
	if err != nil {
		return nil, nil, nil, fmt.Errorf("failed to create tester chain: %v", err)
	}

	// Generate fork chain, make it shorter than canon, with common ancestor pretty early
	parentIndex := 3
	parent := longChain[parentIndex]
	heavyChain, _ := GenerateChain(context.Background(), params.TestChainConfig, parent, engine, db, 75, func(i int, b *BlockGen) {
		b.SetCoinbase(common.Address{2})
		b.OffsetTime(-9)
	})
	// Verify that the test is sane
	var (
		longerTd  = new(big.Int)
		shorterTd = new(big.Int)
	)
	for index, b := range longChain {
		longerTd.Add(longerTd, b.Difficulty())
		if index <= parentIndex {
			shorterTd.Add(shorterTd, b.Difficulty())
		}
	}
	for _, b := range heavyChain {
		shorterTd.Add(shorterTd, b.Difficulty())
	}
	if shorterTd.Cmp(longerTd) <= 0 {
		return nil, nil, nil, fmt.Errorf("Test is moot, heavyChain td (%v) must be larger than canon td (%v)", shorterTd, longerTd)
	}
	longerNum := longChain[len(longChain)-1].NumberU64()
	shorterNum := heavyChain[len(heavyChain)-1].NumberU64()
	if shorterNum >= longerNum {
		return nil, nil, nil, fmt.Errorf("Test is moot, heavyChain num (%v) must be lower than canon num (%v)", shorterNum, longerNum)
	}
	return chain, longChain, heavyChain, nil
}

// TestReorgToShorterRemovesCanonMapping tests that if we
// 1. Have a chain [0 ... N .. X]
// 2. Reorg to shorter but heavier chain [0 ... N ... Y]
// 3. Then there should be no canon mapping for the block at height X
func TestReorgToShorterRemovesCanonMapping(t *testing.T) {
	t.Skip("TestReorgToShorterRemovesCanonMapping")
	chain, canonblocks, sideblocks, err := getLongAndShortChains()
	if err != nil {
		t.Fatal(err)
	}
	var n int
	if n, err = chain.InsertChain(context.Background(), canonblocks); err != nil {
		t.Fatalf("block %d: failed to insert into chain: %v", n, err)
	}
	canonNum := chain.CurrentBlock().NumberU64()
	_, err = chain.InsertChain(context.Background(), sideblocks)
	if err != nil {
		t.Errorf("Got error, %v", err)
	}
	head := chain.CurrentBlock()
	if got := sideblocks[len(sideblocks)-1].Hash(); got != head.Hash() {
		t.Fatalf("head wrong, expected %x got %x", head.Hash(), got)
	}
	// We have now inserted a sidechain.
	if blockByNum := chain.GetBlockByNumber(canonNum); blockByNum != nil {
		t.Errorf("expected block to be gone: %v", blockByNum.NumberU64())
	}
	if headerByNum := chain.GetHeaderByNumber(canonNum); headerByNum != nil {
		t.Errorf("expected header to be gone: %v", headerByNum.Number.Uint64())
	}
}

// TestReorgToShorterRemovesCanonMappingHeaderChain is the same scenario
// as TestReorgToShorterRemovesCanonMapping, but applied on headerchain
// imports -- that is, for fast sync
func TestReorgToShorterRemovesCanonMappingHeaderChain(t *testing.T) {
	t.Skip("should be restored. skipped for turbo-geth")
	chain, canonblocks, sideblocks, err := getLongAndShortChains()
	if err != nil {
		t.Fatal(err)
	}
	// Convert into headers
	canonHeaders := make([]*types.Header, len(canonblocks))
	for i, block := range canonblocks {
		canonHeaders[i] = block.Header()
	}
	if n, err := chain.InsertHeaderChain(canonHeaders, 0); err != nil {
		t.Fatalf("header %d: failed to insert into chain: %v", n, err)
	}
	canonNum := chain.CurrentHeader().Number.Uint64()
	sideHeaders := make([]*types.Header, len(sideblocks))
	for i, block := range sideblocks {
		sideHeaders[i] = block.Header()
	}
	if n, err := chain.InsertHeaderChain(sideHeaders, 0); err != nil {
		t.Fatalf("header %d: failed to insert into chain: %v", n, err)
	}
	head := chain.CurrentHeader()
	if got := sideblocks[len(sideblocks)-1].Hash(); got != head.Hash() {
		t.Fatalf("head wrong, expected %x got %x", head.Hash(), got)
	}
	// We have now inserted a sidechain.
	if blockByNum := chain.GetBlockByNumber(canonNum); blockByNum != nil {
		t.Errorf("expected block to be gone: %v", blockByNum.NumberU64())
	}
	if headerByNum := chain.GetHeaderByNumber(canonNum); headerByNum != nil {
		t.Errorf("expected header to be gone: %v", headerByNum.Number.Uint64())
	}
}

func TestTransactionIndices(t *testing.T) {
	t.Skip("skipped for turbo-geth")
}

func TestSkipStaleTxIndicesInFastSync(t *testing.T) {
	t.Skip("skipped for turbo-geth")
}

// Benchmarks large blocks with value transfers to non-existing accounts
func benchmarkLargeNumberOfValueToNonexisting(b *testing.B, numTxs, numBlocks int, recipientFn func(uint64) common.Address, dataFn func(uint64) []byte) {
	var (
		signer          = types.HomesteadSigner{}
		testBankKey, _  = crypto.HexToECDSA("b71c71a67e1177ad4e901695e1b4b9ee17ae16c6668d313eac2f96dbcda3f291")
		testBankAddress = crypto.PubkeyToAddress(testBankKey.PublicKey)
		bankFunds       = big.NewInt(100000000000000000)
		gspec           = Genesis{
			Config: params.TestChainConfig,
			Alloc: GenesisAlloc{
				testBankAddress: {Balance: bankFunds},
				common.HexToAddress("0xc0de"): {
					Code:    []byte{0x60, 0x01, 0x50},
					Balance: big.NewInt(0),
				}, // push 1, pop
			},
			GasLimit: 100e6, // 100 M
		}
	)
	// Generate the original common chain segment and the two competing forks
	engine := ethash.NewFaker()
	db := ethdb.NewMemDatabase()
	defer db.Close()
	genesis := gspec.MustCommit(db)
	dests := vm.NewDestsCache(100)

	blockGenerator := func(i int, block *BlockGen) {
		block.SetCoinbase(common.Address{1})
		for txi := 0; txi < numTxs; txi++ {
			uniq := uint64(i*numTxs + txi)
			recipient := recipientFn(uniq)
			tx, err := types.SignTx(types.NewTransaction(uniq, recipient, u256.Num1, params.TxGas, u256.Num1, nil), signer, testBankKey)
			if err != nil {
				b.Error(err)
			}
			block.AddTx(tx, dests)
		}
	}

	diskdb := ethdb.NewMemDatabase()
	defer diskdb.Close()
	gspec.MustCommit(diskdb)
	chain, err := NewBlockChain(diskdb, nil, params.TestChainConfig, engine, vm.Config{}, nil, nil, dests)
	if err != nil {
		b.Fatalf("failed to create tester chain: %v", err)
	}
	ctx := chain.WithContext(context.Background(), big.NewInt(genesis.Number().Int64()+1))

	shared, _ := GenerateChain(ctx, params.TestChainConfig, genesis, engine, db.MemCopy(), numBlocks, blockGenerator)
	b.StopTimer()
	b.ResetTimer()
	for i := 0; i < b.N; i++ {
		// Import the shared chain and the original canonical one
		diskdb := ethdb.NewMemDatabase()
		gspec.MustCommit(diskdb)

		chain, err := NewBlockChain(diskdb, nil, params.TestChainConfig, engine, vm.Config{}, nil, nil, dests)
		if err != nil {
			b.Fatalf("failed to create tester chain: %v", err)
		}
		b.StartTimer()
		if _, err := chain.InsertChain(context.Background(), shared); err != nil {
			b.Fatalf("failed to insert shared chain: %v", err)
		}
		b.StopTimer()
		if got := chain.CurrentBlock().Transactions().Len(); got != numTxs*numBlocks {
			b.Fatalf("Transactions were not included, expected %d, got %d", numTxs*numBlocks, got)

		}
	}
}

func BenchmarkBlockChain_1x1000ValueTransferToNonexisting(b *testing.B) {
	var (
		numTxs    = 1000
		numBlocks = 1
	)
	recipientFn := func(nonce uint64) common.Address {
		return common.BigToAddress(big.NewInt(0).SetUint64(1337 + nonce))
	}
	dataFn := func(nonce uint64) []byte {
		return nil
	}
	benchmarkLargeNumberOfValueToNonexisting(b, numTxs, numBlocks, recipientFn, dataFn)
}

func BenchmarkBlockChain_1x1000ValueTransferToExisting(b *testing.B) {
	var (
		numTxs    = 1000
		numBlocks = 1
	)
	b.StopTimer()
	b.ResetTimer()

	recipientFn := func(nonce uint64) common.Address {
		return common.BigToAddress(big.NewInt(0).SetUint64(1337))
	}
	dataFn := func(nonce uint64) []byte {
		return nil
	}
	benchmarkLargeNumberOfValueToNonexisting(b, numTxs, numBlocks, recipientFn, dataFn)
}

func BenchmarkBlockChain_1x1000Executions(b *testing.B) {
	var (
		numTxs    = 1000
		numBlocks = 1
	)
	b.StopTimer()
	b.ResetTimer()

	recipientFn := func(nonce uint64) common.Address {
		return common.BigToAddress(big.NewInt(0).SetUint64(0xc0de))
	}
	dataFn := func(nonce uint64) []byte {
		return nil
	}
	benchmarkLargeNumberOfValueToNonexisting(b, numTxs, numBlocks, recipientFn, dataFn)
}

// Tests that importing a some old blocks, where all blocks are before the
// pruning point.
// This internally leads to a sidechain import, since the blocks trigger an
// ErrPrunedAncestor error.
// This may e.g. happen if
//   1. Downloader rollbacks a batch of inserted blocks and exits
//   2. Downloader starts to sync again
//   3. The blocks fetched are all known and canonical blocks
func TestSideImportPrunedBlocks(t *testing.T) {
	t.Skip("should be restored. skipped for turbo-geth. tag: reorg")
	// Generate a canonical chain to act as the main dataset
	engine := ethash.NewFaker()
	db := ethdb.NewMemDatabase()
	defer db.Close()
	genesis := new(Genesis).MustCommit(db)

	// Generate and import the canonical chain
	blocks, _ := GenerateChain(context.Background(), params.TestChainConfig, genesis, engine, db, 2*triesInMemory, nil)
	diskdb := ethdb.NewMemDatabase()
	new(Genesis).MustCommit(diskdb)
	dests := vm.NewDestsCache(100)
	chain, err := NewBlockChain(diskdb, nil, params.TestChainConfig, engine, vm.Config{}, nil, nil, dests)
	if err != nil {
		t.Fatalf("failed to create tester chain: %v", err)
	}
	var n int
	if n, err = chain.InsertChain(context.Background(), blocks); err != nil {
		t.Fatalf("block %d: failed to insert into chain: %v", n, err)
	}

	lastPrunedIndex := len(blocks) - triesInMemory - 1
	lastPrunedBlock := blocks[lastPrunedIndex]

	// Verify pruning of lastPrunedBlock
	if chain.HasBlockAndState(lastPrunedBlock.Hash(), lastPrunedBlock.NumberU64()) {
		t.Errorf("Block %d not pruned", lastPrunedBlock.NumberU64())
	}
	firstNonPrunedBlock := blocks[len(blocks)-triesInMemory]
	// Verify firstNonPrunedBlock is not pruned
	if !chain.HasBlockAndState(firstNonPrunedBlock.Hash(), firstNonPrunedBlock.NumberU64()) {
		t.Errorf("Block %d pruned", firstNonPrunedBlock.NumberU64())
	}
	// Now re-import some old blocks
	blockToReimport := blocks[5:8]
	_, err = chain.InsertChain(context.Background(), blockToReimport)
	if err != nil {
		t.Errorf("Got error, %v", err)
	}
}

// TestDeleteCreateRevert tests a weird state transition corner case that we hit
// while changing the internals of statedb. The workflow is that a contract is
// self destructed, then in a followup transaction (but same block) it's created
// again and the transaction reverted.
//
// The original statedb implementation flushed dirty objects to the tries after
// each transaction, so this works ok. The rework accumulated writes in memory
// first, but the journal wiped the entire state object on create-revert.
func TestDeleteCreateRevert(t *testing.T) {
	var (
		aa = common.HexToAddress("0x000000000000000000000000000000000000aaaa")
		bb = common.HexToAddress("0x000000000000000000000000000000000000bbbb")
		// Generate a canonical chain to act as the main dataset
		engine = ethash.NewFaker()
		db     = ethdb.NewMemDatabase()

		// A sender who makes transactions, has some funds
		key, _  = crypto.HexToECDSA("b71c71a67e1177ad4e901695e1b4b9ee17ae16c6668d313eac2f96dbcda3f291")
		address = crypto.PubkeyToAddress(key.PublicKey)
		funds   = big.NewInt(1000000000)
		gspec   = &Genesis{
			Config: params.TestChainConfig,
			Alloc: GenesisAlloc{
				address: {Balance: funds},
				// The address 0xAAAAA selfdestructs if called
				aa: {
					// Code needs to just selfdestruct
					Code:    []byte{byte(vm.PC), byte(vm.SELFDESTRUCT)},
					Nonce:   1,
					Balance: big.NewInt(0),
				},
				// The address 0xBBBB send 1 wei to 0xAAAA, then reverts
				bb: {
					Code: []byte{
						byte(vm.PC),          // [0]
						byte(vm.DUP1),        // [0,0]
						byte(vm.DUP1),        // [0,0,0]
						byte(vm.DUP1),        // [0,0,0,0]
						byte(vm.PUSH1), 0x01, // [0,0,0,0,1] (value)
						byte(vm.PUSH2), 0xaa, 0xaa, // [0,0,0,0,1, 0xaaaa]
						byte(vm.GAS),
						byte(vm.CALL),
						byte(vm.REVERT),
					},
					Balance: big.NewInt(1),
				},
			},
		}
		genesis = gspec.MustCommit(db)
	)

	dests := vm.NewDestsCache(100)
	blocks, _ := GenerateChain(context.Background(), params.TestChainConfig, genesis, engine, db, 1, func(i int, b *BlockGen) {
		b.SetCoinbase(common.Address{1})
		// One transaction to AAAA
		tx, _ := types.SignTx(types.NewTransaction(0, aa,
			u256.Num0, 50000, u256.Num1, nil), types.HomesteadSigner{}, key)
		b.AddTx(tx, dests)
		// One transaction to BBBB
		tx, _ = types.SignTx(types.NewTransaction(1, bb,
			u256.Num0, 100000, u256.Num1, nil), types.HomesteadSigner{}, key)
		b.AddTx(tx, dests)
	})
	// Import the canonical chain
	diskdb := ethdb.NewMemDatabase()
	gspec.MustCommit(diskdb)

	chain, err := NewBlockChain(diskdb, nil, params.TestChainConfig, engine, vm.Config{}, nil, nil, dests)
	if err != nil {
		t.Fatalf("failed to create tester chain: %v", err)
	}
	if n, err := chain.InsertChain(context.Background(), blocks); err != nil {
		t.Fatalf("block %d: failed to insert into chain: %v", n, err)
	}
}

// TestDeleteRecreateSlots tests a state-transition that contains both deletion
// and recreation of contract state.
// Contract A exists, has slots 1 and 2 set
// Tx 1: Selfdestruct A
// Tx 2: Re-create A, set slots 3 and 4
// Expected outcome is that _all_ slots are cleared from A, due to the selfdestruct,
// and then the new slots exist
func TestDeleteRecreateSlots(t *testing.T) {
	var (
		// Generate a canonical chain to act as the main dataset
		engine = ethash.NewFaker()
		db     = ethdb.NewMemDatabase()
		// A sender who makes transactions, has some funds
		key, _    = crypto.HexToECDSA("b71c71a67e1177ad4e901695e1b4b9ee17ae16c6668d313eac2f96dbcda3f291")
		address   = crypto.PubkeyToAddress(key.PublicKey)
		funds     = big.NewInt(1000000000)
		bb        = common.HexToAddress("0x000000000000000000000000000000000000bbbb")
		aaStorage = make(map[common.Hash]common.Hash)          // Initial storage in AA
		aaCode    = []byte{byte(vm.PC), byte(vm.SELFDESTRUCT)} // Code for AA (simple selfdestruct)
	)
	// Populate two slots
	aaStorage[common.HexToHash("01")] = common.HexToHash("01")
	aaStorage[common.HexToHash("02")] = common.HexToHash("02")

	// The bb-code needs to CREATE2 the aa contract. It consists of
	// both initcode and deployment code
	// initcode:
	// 1. Set slots 3=3, 4=4,
	// 2. Return aaCode

	initCode := []byte{
		byte(vm.PUSH1), 0x3, // value
		byte(vm.PUSH1), 0x3, // location
		byte(vm.SSTORE),     // Set slot[3] = 1
		byte(vm.PUSH1), 0x4, // value
		byte(vm.PUSH1), 0x4, // location
		byte(vm.SSTORE), // Set slot[4] = 1
		// Slots are set, now return the code
		byte(vm.PUSH2), byte(vm.PC), byte(vm.SELFDESTRUCT), // Push code on stack
		byte(vm.PUSH1), 0x0, // memory start on stack
		byte(vm.MSTORE),
		// Code is now in memory.
		byte(vm.PUSH1), 0x2, // size
		byte(vm.PUSH1), byte(32 - 2), // offset
		byte(vm.RETURN),
	}
	if l := len(initCode); l > 32 {
		t.Fatalf("init code is too long for a pushx, need a more elaborate deployer")
	}
	bbCode := []byte{
		// Push initcode onto stack
		byte(vm.PUSH1) + byte(len(initCode)-1)}
	bbCode = append(bbCode, initCode...)
	bbCode = append(bbCode, []byte{
		byte(vm.PUSH1), 0x0, // memory start on stack
		byte(vm.MSTORE),
		byte(vm.PUSH1), 0x00, // salt
		byte(vm.PUSH1), byte(len(initCode)), // size
		byte(vm.PUSH1), byte(32 - len(initCode)), // offset
		byte(vm.PUSH1), 0x00, // endowment
		byte(vm.CREATE2),
	}...)

	initHash := crypto.Keccak256Hash(initCode)
	aa := crypto.CreateAddress2(bb, [32]byte{}, initHash[:])
	t.Logf("Destination address: %x\n", aa)

	gspec := &Genesis{
		Config: params.TestChainConfig,
		Alloc: GenesisAlloc{
			address: {Balance: funds},
			// The address 0xAAAAA selfdestructs if called
			aa: {
				// Code needs to just selfdestruct
				Code:    aaCode,
				Nonce:   1,
				Balance: big.NewInt(0),
				Storage: aaStorage,
			},
			// The contract BB recreates AA
			bb: {
				Code:    bbCode,
				Balance: big.NewInt(1),
			},
		},
	}
	genesis := gspec.MustCommit(db)
	dests := vm.NewDestsCache(100)
	blocks, _ := GenerateChain(context.Background(), params.TestChainConfig, genesis, engine, db, 1, func(i int, b *BlockGen) {
		b.SetCoinbase(common.Address{1})
		// One transaction to AA, to kill it
		tx, _ := types.SignTx(types.NewTransaction(0, aa,
			u256.Num0, 50000, u256.Num1, nil), types.HomesteadSigner{}, key)
		b.AddTx(tx, dests)
		// One transaction to BB, to recreate AA
		tx, _ = types.SignTx(types.NewTransaction(1, bb,
			u256.Num0, 100000, u256.Num1, nil), types.HomesteadSigner{}, key)
		b.AddTx(tx, dests)
	})
	// Import the canonical chain
	diskdb := ethdb.NewMemDatabase()
	gspec.MustCommit(diskdb)

	chain, err := NewBlockChain(diskdb, nil, params.TestChainConfig, engine, vm.Config{}, nil, nil, dests)
	if err != nil {
		t.Fatalf("failed to create tester chain: %v", err)
	}
	if n, err := chain.InsertChain(context.Background(), blocks); err != nil {
		t.Fatalf("block %d: failed to insert into chain: %v", n, err)
	}
	statedb := state.New(state.NewDbState(diskdb.KV(), chain.CurrentBlock().NumberU64()))

	// If all is correct, then slot 1 and 2 are zero
	key1 := common.HexToHash("01")
	var got uint256.Int
	statedb.GetState(aa, &key1, &got)
	if !got.IsZero() {
		t.Errorf("got %x exp %x", got, 0)
	}
	key2 := common.HexToHash("02")
	statedb.GetState(aa, &key2, &got)
	if !got.IsZero() {
		t.Errorf("got %x exp %x", got, 0)
	}
	// Also, 3 and 4 should be set
	key3 := common.HexToHash("03")
	statedb.GetState(aa, &key3, &got)
	if got.Uint64() != 3 {
		t.Fatalf("got %x exp %x", got, 3)
	}
	key4 := common.HexToHash("04")
	statedb.GetState(aa, &key4, &got)
	if got.Uint64() != 4 {
		t.Fatalf("got %x exp %x", got, 4)
	}
}

// TestDeleteRecreateAccount tests a state-transition that contains deletion of a
// contract with storage, and a recreate of the same contract via a
// regular value-transfer
// Expected outcome is that _all_ slots are cleared from A
func TestDeleteRecreateAccount(t *testing.T) {
	var (
		// Generate a canonical chain to act as the main dataset
		engine = ethash.NewFaker()
		db     = ethdb.NewMemDatabase()
		// A sender who makes transactions, has some funds
		key, _  = crypto.HexToECDSA("b71c71a67e1177ad4e901695e1b4b9ee17ae16c6668d313eac2f96dbcda3f291")
		address = crypto.PubkeyToAddress(key.PublicKey)
		funds   = big.NewInt(1000000000)

		aa        = common.HexToAddress("0x7217d81b76bdd8707601e959454e3d776aee5f43")
		aaStorage = make(map[common.Hash]common.Hash)          // Initial storage in AA
		aaCode    = []byte{byte(vm.PC), byte(vm.SELFDESTRUCT)} // Code for AA (simple selfdestruct)
	)
	// Populate two slots
	aaStorage[common.HexToHash("01")] = common.HexToHash("01")
	aaStorage[common.HexToHash("02")] = common.HexToHash("02")

	gspec := &Genesis{
		Config: params.TestChainConfig,
		Alloc: GenesisAlloc{
			address: {Balance: funds},
			// The address 0xAAAAA selfdestructs if called
			aa: {
				// Code needs to just selfdestruct
				Code:    aaCode,
				Nonce:   1,
				Balance: big.NewInt(0),
				Storage: aaStorage,
			},
		},
	}
	genesis := gspec.MustCommit(db)

	cacheConfig := &CacheConfig{
		TrieCleanLimit: 256,
		TrieDirtyLimit: 256,
		TrieTimeLimit:  5 * time.Minute,
		NoHistory:      false,
		Pruning:        false,
	}

	dests := vm.NewDestsCache(100)
	blockchain, _ := NewBlockChain(db, cacheConfig, params.AllEthashProtocolChanges, engine, vm.Config{}, nil, nil, dests)
	ctx := blockchain.WithContext(context.Background(), big.NewInt(genesis.Number().Int64()+1))

	blocks, _ := GenerateChain(ctx, params.TestChainConfig, genesis, engine, db, 1, func(i int, b *BlockGen) {
		b.SetCoinbase(common.Address{1})
		// One transaction to AA, to kill it
		tx, _ := types.SignTx(types.NewTransaction(0, aa,
			u256.Num0, 50000, u256.Num1, nil), types.HomesteadSigner{}, key)
		b.AddTx(tx, dests)
		// One transaction to AA, to recreate it (but without storage
		tx, _ = types.SignTx(types.NewTransaction(1, aa,
			u256.Num1, 100000, u256.Num1, nil), types.HomesteadSigner{}, key)
		b.AddTx(tx, dests)
	})
	// Import the canonical chain
	diskdb := ethdb.NewMemDatabase()
	defer diskdb.Close()
	gspec.MustCommit(diskdb)
	chain, err := NewBlockChain(diskdb, nil, params.TestChainConfig, engine, vm.Config{}, nil, nil, dests)
	if err != nil {
		t.Fatalf("failed to create tester chain: %v", err)
	}
	if n, err := chain.InsertChain(context.Background(), blocks); err != nil {
		t.Fatalf("block %d: failed to insert into chain: %v", n, err)
	}
	statedb := state.New(state.NewDbState(diskdb.KV(), chain.CurrentBlock().NumberU64()))

	// If all is correct, then both slots are zero
	key1 := common.HexToHash("01")
	var got uint256.Int
	statedb.GetState(aa, &key1, &got)
	if !got.IsZero() {
		t.Errorf("got %x exp %x", got, 0)
	}
	key2 := common.HexToHash("02")
	statedb.GetState(aa, &key2, &got)
	if !got.IsZero() {
		t.Errorf("got %x exp %x", got, 0)
	}
}

// TestDeleteRecreateSlotsAcrossManyBlocks tests multiple state-transition that contains both deletion
// and recreation of contract state.
// Contract A exists, has slots 1 and 2 set
// Tx 1: Selfdestruct A
// Tx 2: Re-create A, set slots 3 and 4
// Expected outcome is that _all_ slots are cleared from A, due to the selfdestruct,
// and then the new slots exist
func TestDeleteRecreateSlotsAcrossManyBlocks(t *testing.T) {
	var (
		// Generate a canonical chain to act as the main dataset
		engine = ethash.NewFaker()
		db     = ethdb.NewMemDatabase()
		// A sender who makes transactions, has some funds
		key, _    = crypto.HexToECDSA("b71c71a67e1177ad4e901695e1b4b9ee17ae16c6668d313eac2f96dbcda3f291")
		address   = crypto.PubkeyToAddress(key.PublicKey)
		funds     = big.NewInt(1000000000)
		bb        = common.HexToAddress("0x000000000000000000000000000000000000bbbb")
		aaStorage = make(map[common.Hash]common.Hash)          // Initial storage in AA
		aaCode    = []byte{byte(vm.PC), byte(vm.SELFDESTRUCT)} // Code for AA (simple selfdestruct)
	)
	// Populate two slots
	aaStorage[common.HexToHash("01")] = common.HexToHash("01")
	aaStorage[common.HexToHash("02")] = common.HexToHash("02")

	// The bb-code needs to CREATE2 the aa contract. It consists of
	// both initcode and deployment code
	// initcode:
	// 1. Set slots 3=blocknum+1, 4=4,
	// 2. Return aaCode

	initCode := []byte{
		byte(vm.PUSH1), 0x1, //
		byte(vm.NUMBER),     // value = number + 1
		byte(vm.ADD),        //
		byte(vm.PUSH1), 0x3, // location
		byte(vm.SSTORE),     // Set slot[3] = number + 1
		byte(vm.PUSH1), 0x4, // value
		byte(vm.PUSH1), 0x4, // location
		byte(vm.SSTORE), // Set slot[4] = 4
		// Slots are set, now return the code
		byte(vm.PUSH2), byte(vm.PC), byte(vm.SELFDESTRUCT), // Push code on stack
		byte(vm.PUSH1), 0x0, // memory start on stack
		byte(vm.MSTORE),
		// Code is now in memory.
		byte(vm.PUSH1), 0x2, // size
		byte(vm.PUSH1), byte(32 - 2), // offset
		byte(vm.RETURN),
	}
	if l := len(initCode); l > 32 {
		t.Fatalf("init code is too long for a pushx, need a more elaborate deployer")
	}
	bbCode := []byte{
		// Push initcode onto stack
		byte(vm.PUSH1) + byte(len(initCode)-1)}
	bbCode = append(bbCode, initCode...)
	bbCode = append(bbCode, []byte{
		byte(vm.PUSH1), 0x0, // memory start on stack
		byte(vm.MSTORE),
		byte(vm.PUSH1), 0x00, // salt
		byte(vm.PUSH1), byte(len(initCode)), // size
		byte(vm.PUSH1), byte(32 - len(initCode)), // offset
		byte(vm.PUSH1), 0x00, // endowment
		byte(vm.CREATE2),
	}...)

	initHash := crypto.Keccak256Hash(initCode)
	aa := crypto.CreateAddress2(bb, [32]byte{}, initHash[:])
	t.Logf("Destination address: %x\n", aa)
	gspec := &Genesis{
		Config: params.TestChainConfig,
		Alloc: GenesisAlloc{
			address: {Balance: funds},
			// The address 0xAAAAA selfdestructs if called
			aa: {
				// Code needs to just selfdestruct
				Code:    aaCode,
				Nonce:   1,
				Balance: big.NewInt(0),
				Storage: aaStorage,
			},
			// The contract BB recreates AA
			bb: {
				Code:    bbCode,
				Balance: big.NewInt(1),
			},
		},
	}
	genesis := gspec.MustCommit(db)
	var nonce uint64

	type expectation struct {
		exist    bool
		blocknum int
		values   map[int]int
	}
	var current = &expectation{
		exist:    true, // exists in genesis
		blocknum: 0,
		values:   map[int]int{1: 1, 2: 2},
	}
	var expectations []*expectation
	var newDestruct = func(e *expectation) *types.Transaction {
		tx, _ := types.SignTx(types.NewTransaction(nonce, aa,
			u256.Num0, 50000, u256.Num1, nil), types.HomesteadSigner{}, key)
		nonce++
		if e.exist {
			e.exist = false
			e.values = nil
		}
		t.Logf("block %d; adding destruct\n", e.blocknum)
		return tx
	}
	var newResurrect = func(e *expectation) *types.Transaction {
		tx, _ := types.SignTx(types.NewTransaction(nonce, bb,
			u256.Num0, 100000, u256.Num1, nil), types.HomesteadSigner{}, key)
		nonce++
		if !e.exist {
			e.exist = true
			e.values = map[int]int{3: e.blocknum + 1, 4: 4}
		}
		t.Logf("block %d; adding resurrect\n", e.blocknum)
		return tx
	}

	cacheConfig := &CacheConfig{
		TrieCleanLimit: 256,
		TrieDirtyLimit: 256,
		TrieTimeLimit:  5 * time.Minute,
		NoHistory:      false,
		Pruning:        false,
	}

	dests := vm.NewDestsCache(100)
	blockchain, _ := NewBlockChain(db, cacheConfig, params.AllEthashProtocolChanges, engine, vm.Config{}, nil, nil, dests)
	ctx := blockchain.WithContext(context.Background(), big.NewInt(genesis.Number().Int64()+1))

	blocks, _ := GenerateChain(ctx, params.TestChainConfig, genesis, engine, db, 150, func(i int, b *BlockGen) {
		var exp = new(expectation)
		exp.blocknum = i + 1
		exp.values = make(map[int]int)
		for k, v := range current.values {
			exp.values[k] = v
		}
		exp.exist = current.exist

		b.SetCoinbase(common.Address{1})
		if i%2 == 0 {
			b.AddTx(newDestruct(exp), dests)
		}
		if i%3 == 0 {
			b.AddTx(newResurrect(exp), dests)
		}
		if i%5 == 0 {
			b.AddTx(newDestruct(exp), dests)
		}
		if i%7 == 0 {
			b.AddTx(newResurrect(exp), dests)
		}
		expectations = append(expectations, exp)
		current = exp
	})
	// Import the canonical chain
	diskdb := ethdb.NewMemDatabase()
	gspec.MustCommit(diskdb)
	chain, err := NewBlockChain(diskdb, nil, params.TestChainConfig, engine, vm.Config{
		//Debug:  true,
		//Tracer: vm.NewJSONLogger(nil, os.Stdout),
	}, nil, nil, dests)
	if err != nil {
		t.Fatalf("failed to create tester chain: %v", err)
	}
	var asHash = func(num int) common.Hash {
		return common.BytesToHash([]byte{byte(num)})
	}
	for i, block := range blocks {
		blockNum := i + 1
		if n, err := chain.InsertChain(context.Background(), []*types.Block{block}); err != nil {
			t.Fatalf("block %d: failed to insert into chain: %v", n, err)
		}
		statedb := state.New(state.NewDbState(diskdb.KV(), chain.CurrentBlock().NumberU64()))
		// If all is correct, then slot 1 and 2 are zero
		key1 := common.HexToHash("01")
		var got uint256.Int
		statedb.GetState(aa, &key1, &got)
		if !got.IsZero() {
			t.Errorf("block %d, got %x exp %x", blockNum, got, 0)
		}
		key2 := common.HexToHash("02")
		statedb.GetState(aa, &key2, &got)
		if !got.IsZero() {
			t.Errorf("block %d, got %x exp %x", blockNum, got, 0)
		}
		exp := expectations[i]
		if exp.exist {
			if !statedb.Exist(aa) {
				t.Fatalf("block %d, expected %v to exist, it did not", blockNum, aa)
			}
			for slot, val := range exp.values {
				key := asHash(slot)
				var gotValue uint256.Int
				statedb.GetState(aa, &key, &gotValue)
				if gotValue.Uint64() != uint64(val) {
					t.Fatalf("block %d, slot %d, got %x exp %x", blockNum, slot, gotValue, val)
				}
			}
		} else {
			if statedb.Exist(aa) {
				t.Fatalf("block %d, expected %v to not exist, it did", blockNum, aa)
			}
		}
	}
}

// TestInitThenFailCreateContract tests a pretty notorious case that happened
// on mainnet over blocks 7338108, 7338110 and 7338115.
// - Block 7338108: address e771789f5cccac282f23bb7add5690e1f6ca467c is initiated
//   with 0.001 ether (thus created but no code)
// - Block 7338110: a CREATE2 is attempted. The CREATE2 would deploy code on
//   the same address e771789f5cccac282f23bb7add5690e1f6ca467c. However, the
//   deployment fails due to OOG during initcode execution
// - Block 7338115: another tx checks the balance of
//   e771789f5cccac282f23bb7add5690e1f6ca467c, and the snapshotter returned it as
//   zero.
//
// The problem being that the snapshotter maintains a destructset, and adds items
// to the destructset in case something is created "onto" an existing item.
// We need to either roll back the snapDestructs, or not place it into snapDestructs
// in the first place.
//
func TestInitThenFailCreateContract(t *testing.T) {
	var (
		// Generate a canonical chain to act as the main dataset
		engine = ethash.NewFaker()
		db     = ethdb.NewMemDatabase()
		// A sender who makes transactions, has some funds
		key, _  = crypto.HexToECDSA("b71c71a67e1177ad4e901695e1b4b9ee17ae16c6668d313eac2f96dbcda3f291")
		address = crypto.PubkeyToAddress(key.PublicKey)
		funds   = big.NewInt(1000000000)
		bb      = common.HexToAddress("0x000000000000000000000000000000000000bbbb")
	)

	// The bb-code needs to CREATE2 the aa contract. It consists of
	// both initcode and deployment code
	// initcode:
	// 1. If blocknum < 1, error out (e.g invalid opcode)
	// 2. else, return a snippet of code
	initCode := []byte{
		byte(vm.PUSH1), 0x1, // y (2)
		byte(vm.NUMBER), // x (number)
		byte(vm.GT),     // x > y?
		byte(vm.PUSH1), byte(0x8),
		byte(vm.JUMPI), // jump to label if number > 2
		byte(0xFE),     // illegal opcode
		byte(vm.JUMPDEST),
		byte(vm.PUSH1), 0x2, // size
		byte(vm.PUSH1), 0x0, // offset
		byte(vm.RETURN), // return 2 bytes of zero-code
	}
	if l := len(initCode); l > 32 {
		t.Fatalf("init code is too long for a pushx, need a more elaborate deployer")
	}
	bbCode := []byte{
		// Push initcode onto stack
		byte(vm.PUSH1) + byte(len(initCode)-1)}
	bbCode = append(bbCode, initCode...)
	bbCode = append(bbCode, []byte{
		byte(vm.PUSH1), 0x0, // memory start on stack
		byte(vm.MSTORE),
		byte(vm.PUSH1), 0x00, // salt
		byte(vm.PUSH1), byte(len(initCode)), // size
		byte(vm.PUSH1), byte(32 - len(initCode)), // offset
		byte(vm.PUSH1), 0x00, // endowment
		byte(vm.CREATE2),
	}...)

	initHash := crypto.Keccak256Hash(initCode)
	aa := crypto.CreateAddress2(bb, [32]byte{}, initHash[:])
	t.Logf("Destination address: %x\n", aa)

	gspec := &Genesis{
		Config: params.TestChainConfig,
		Alloc: GenesisAlloc{
			address: {Balance: funds},
			// The address aa has some funds
			aa: {Balance: big.NewInt(100000)},
			// The contract BB tries to create code onto AA
			bb: {
				Code:    bbCode,
				Balance: big.NewInt(1),
			},
		},
	}
	genesis := gspec.MustCommit(db)
	nonce := uint64(0)
	cacheConfig := &CacheConfig{
		TrieCleanLimit: 256,
		TrieDirtyLimit: 256,
		TrieTimeLimit:  5 * time.Minute,
		NoHistory:      false,
		Pruning:        false,
	}

	dests := vm.NewDestsCache(100)
	blockchain, _ := NewBlockChain(db, cacheConfig, params.AllEthashProtocolChanges, engine, vm.Config{}, nil, nil, dests)
	ctx := blockchain.WithContext(context.Background(), big.NewInt(genesis.Number().Int64()+1))

	blocks, _ := GenerateChain(ctx, params.TestChainConfig, genesis, engine, db, 4, func(i int, b *BlockGen) {
		b.SetCoinbase(common.Address{1})
		// One transaction to BB
		tx, _ := types.SignTx(types.NewTransaction(nonce, bb,
			u256.Num0, 100000, u256.Num1, nil), types.HomesteadSigner{}, key)
		b.AddTx(tx, dests)
		nonce++
	})

	// Import the canonical chain
	diskdb := ethdb.NewMemDatabase()
	gspec.MustCommit(diskdb)
	chain, err := NewBlockChain(diskdb, nil, params.TestChainConfig, engine, vm.Config{
		//Debug:  true,
		//Tracer: vm.NewJSONLogger(nil, os.Stdout),
	}, nil, nil, dests)
	if err != nil {
		t.Fatalf("failed to create tester chain: %v", err)
	}
	statedb := state.New(state.NewDbState(diskdb.KV(), chain.CurrentBlock().NumberU64()))
	if got, exp := statedb.GetBalance(aa), uint64(100000); got.Uint64() != exp {
		t.Fatalf("Genesis err, got %v exp %v", got, exp)
	}
	// First block tries to create, but fails
	{
		block := blocks[0]
		if _, err := chain.InsertChain(context.Background(), []*types.Block{blocks[0]}); err != nil {
			t.Fatalf("block %d: failed to insert into chain: %v", block.NumberU64(), err)
		}
		statedb = state.New(state.NewDbState(diskdb.KV(), chain.CurrentBlock().NumberU64()))
		if got, exp := statedb.GetBalance(aa), uint64(100000); got.Uint64() != exp {
			t.Fatalf("block %d: got %v exp %v", block.NumberU64(), got, exp)
		}
	}
	// Import the rest of the blocks
	for _, block := range blocks[1:] {
		if _, err := chain.InsertChain(context.Background(), []*types.Block{block}); err != nil {
			t.Fatalf("block %d: failed to insert into chain: %v", block.NumberU64(), err)
		}
	}
}<|MERGE_RESOLUTION|>--- conflicted
+++ resolved
@@ -620,26 +620,16 @@
 			if full {
 				blocks := makeBlockChain(ctx, blockchain.CurrentBlock(), i, ethash.NewFaker(), db.NewBatch(), 0)
 
-<<<<<<< HEAD
-			failAt = int(common.CryptoInt64().Int64()) % len(blocks)
-			failNum = blocks[failAt].NumberU64()
-=======
 				failAt = rand.Int() % len(blocks) // nolint:gosec
 				failNum = blocks[failAt].NumberU64()
->>>>>>> ec3a5f6d
 
 				blockchain.engine = ethash.NewFakeFailer(failNum)
 				failRes, err = blockchain.InsertChain(context.Background(), blocks)
 			} else {
 				headers := makeHeaderChain(ctx, blockchain.CurrentHeader(), i, ethash.NewFaker(), db.NewBatch(), 0)
 
-<<<<<<< HEAD
-			failAt = int(common.CryptoInt64().Int64()) % len(headers)
-			failNum = headers[failAt].Number.Uint64()
-=======
 				failAt = rand.Int() % len(headers) // nolint:gosec
 				failNum = headers[failAt].Number.Uint64()
->>>>>>> ec3a5f6d
 
 				blockchain.engine = ethash.NewFakeFailer(failNum)
 				blockchain.hc.engine = blockchain.engine
