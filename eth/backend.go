// Copyright 2014 The go-ethereum Authors
// This file is part of the go-ethereum library.
//
// The go-ethereum library is free software: you can redistribute it and/or modify
// it under the terms of the GNU Lesser General Public License as published by
// the Free Software Foundation, either version 3 of the License, or
// (at your option) any later version.
//
// The go-ethereum library is distributed in the hope that it will be useful,
// but WITHOUT ANY WARRANTY; without even the implied warranty of
// MERCHANTABILITY or FITNESS FOR A PARTICULAR PURPOSE. See the
// GNU Lesser General Public License for more details.
//
// You should have received a copy of the GNU Lesser General Public License
// along with the go-ethereum library. If not, see <http://www.gnu.org/licenses/>.

// Package eth implements the Ethereum protocol.
package eth

import (
	"errors"
	"fmt"
<<<<<<< HEAD
	ethereum "github.com/ledgerwatch/turbo-geth"
	"github.com/ledgerwatch/turbo-geth/turbo/torrent"
=======
>>>>>>> 581dbcbe
	"math/big"
	"os"
	"reflect"
	"runtime"
	"sync"
	"sync/atomic"

	ethereum "github.com/ledgerwatch/turbo-geth"

	"github.com/ledgerwatch/turbo-geth/accounts"
	"github.com/ledgerwatch/turbo-geth/common"
	"github.com/ledgerwatch/turbo-geth/common/hexutil"
	"github.com/ledgerwatch/turbo-geth/consensus"
	"github.com/ledgerwatch/turbo-geth/consensus/clique"
	"github.com/ledgerwatch/turbo-geth/consensus/ethash"
	"github.com/ledgerwatch/turbo-geth/core"
	"github.com/ledgerwatch/turbo-geth/core/bloombits"
	"github.com/ledgerwatch/turbo-geth/core/rawdb"
	"github.com/ledgerwatch/turbo-geth/core/types"
	"github.com/ledgerwatch/turbo-geth/core/vm"
	"github.com/ledgerwatch/turbo-geth/eth/downloader"
	"github.com/ledgerwatch/turbo-geth/eth/filters"
	"github.com/ledgerwatch/turbo-geth/eth/gasprice"
	"github.com/ledgerwatch/turbo-geth/ethdb"
	"github.com/ledgerwatch/turbo-geth/ethdb/remote/remotedbserver"
	"github.com/ledgerwatch/turbo-geth/event"
	"github.com/ledgerwatch/turbo-geth/internal/ethapi"
	"github.com/ledgerwatch/turbo-geth/log"
	"github.com/ledgerwatch/turbo-geth/migrations"
	"github.com/ledgerwatch/turbo-geth/miner"
	"github.com/ledgerwatch/turbo-geth/node"
	"github.com/ledgerwatch/turbo-geth/p2p"
	"github.com/ledgerwatch/turbo-geth/p2p/enode"
	"github.com/ledgerwatch/turbo-geth/p2p/enr"
	"github.com/ledgerwatch/turbo-geth/params"
	"github.com/ledgerwatch/turbo-geth/rlp"
	"github.com/ledgerwatch/turbo-geth/rpc"
)

// Ethereum implements the Ethereum full node service.
type Ethereum struct {
	config *Config

	// Handlers
	txPool          *core.TxPool
	blockchain      *core.BlockChain
	protocolManager *ProtocolManager
	dialCandidates  enode.Iterator

	// DB interfaces
	chainDb *ethdb.ObjectDatabase // Block chain database
	chainKV ethdb.KV              // Same as chainDb, but different interface

	eventMux       *event.TypeMux
	engine         consensus.Engine
	accountManager *accounts.Manager

	bloomRequests     chan chan *bloombits.Retrieval // Channel receiving bloom data retrieval requests
	bloomIndexer      *core.ChainIndexer             // Bloom indexer operating during block imports
	closeBloomHandler chan struct{}

	APIBackend *EthAPIBackend

	miner     *miner.Miner
	gasPrice  *big.Int
	etherbase common.Address

	networkID     uint64
	netRPCService *ethapi.PublicNetAPI

	p2pServer     *p2p.Server
	txPoolStarted bool

	torrentClient *torrent.Client

	lock sync.RWMutex // Protects the variadic fields (e.g. gas price and etherbase)
}

// New creates a new Ethereum object (including the
// initialisation of the common Ethereum object)
func New(stack *node.Node, config *Config) (*Ethereum, error) {
	// Ensure configuration values are compatible and sane
	if config.SyncMode == downloader.LightSync {
		return nil, errors.New("can't run eth.Ethereum in light sync mode, use les.LightEthereum")
	}
	if !config.SyncMode.IsValid() {
		return nil, fmt.Errorf("invalid sync mode %d", config.SyncMode)
	}
	if config.Miner.GasPrice == nil || config.Miner.GasPrice.Cmp(common.Big0) <= 0 {
		log.Warn("Sanitizing invalid miner gas price", "provided", config.Miner.GasPrice, "updated", DefaultConfig.Miner.GasPrice)
		config.Miner.GasPrice = new(big.Int).Set(DefaultConfig.Miner.GasPrice)
	}
	if !config.Pruning && config.TrieDirtyCache > 0 {
		if config.SnapshotCache > 0 {
			config.TrieCleanCache += config.TrieDirtyCache * 3 / 5
			config.SnapshotCache += config.TrieDirtyCache * 2 / 5
		} else {
			config.TrieCleanCache += config.TrieDirtyCache
		}
		config.TrieDirtyCache = 0
	}

	// Assemble the Ethereum object
	var chainDb *ethdb.ObjectDatabase
	var err error
	if config.EnableDebugProtocol {
		if err = os.RemoveAll("simulator"); err != nil {
			return nil, fmt.Errorf("removing simulator db: %w", err)
		}
		chainDb = ethdb.MustOpen("simulator")
	} else {
		chainDb, err = stack.OpenDatabaseWithFreezer("chaindata", 0, 0, "", "")
		if err != nil {
			return nil, err
		}
	}

	err = migrations.NewMigrator().Apply(chainDb, stack.Config().DataDir)
	if err != nil {
		return nil, err
	}

	fmt.Println("-------------------------------------------------------------")
	fmt.Println(config.SyncMode, config.SnapshotMode.ToString(), config.NetworkID)
	fmt.Println("-------------------------------------------------------------")
	var torrentClient *torrent.Client
	if config.SyncMode==downloader.StagedSync && config.SnapshotMode != (torrent.SnapshotMode{}) && config.NetworkID==params.MainnetChainConfig.ChainID.Uint64() {
		//panic(stack.Config().ResolvePath("snapshots"))

		torrentClient = torrent.New(stack.Config().ResolvePath("snapshots"), config.SnapshotMode, config.SnapshotSeeding)
		err:=torrentClient.Run(chainDb)
		if err!=nil {
			return nil, err
		}
		panic(config.SnapshotMode.ToString())
	}
	_=torrentClient

	//torrentCli:=torrent.New(stack.Config().ResolvePath("snapshots"), config.SnapshotMode, config.SnapshotSeeding)
	//t

	chainConfig, genesisHash, _, genesisErr := core.SetupGenesisBlock(chainDb, config.Genesis, config.StorageMode.History, false /* overwrite */)

	if _, ok := genesisErr.(*params.ConfigCompatError); genesisErr != nil && !ok {
		return nil, genesisErr
	}
	log.Info("Initialised chain configuration", "config", chainConfig)

	eth := &Ethereum{
		config:            config,
		chainDb:           chainDb,
		chainKV:           chainDb.KV(),
		eventMux:          stack.EventMux(),
		accountManager:    stack.AccountManager(),
		engine:            CreateConsensusEngine(stack, chainConfig, &config.Ethash, config.Miner.Notify, config.Miner.Noverify, chainDb),
		closeBloomHandler: make(chan struct{}),
		networkID:         config.NetworkID,
		gasPrice:          config.Miner.GasPrice,
		etherbase:         config.Miner.Etherbase,
		bloomRequests:     make(chan chan *bloombits.Retrieval),
		bloomIndexer:      NewBloomIndexer(chainDb, params.BloomBitsBlocks, params.BloomConfirms),
		p2pServer:         stack.Server(),
	}

	log.Info("Initialising Ethereum protocol", "versions", ProtocolVersions, "network", config.NetworkID)

	bcVersion := rawdb.ReadDatabaseVersion(chainDb)
	var dbVer = "<nil>"
	if bcVersion != nil {
		dbVer = fmt.Sprintf("%d", *bcVersion)
	}

	if !config.SkipBcVersionCheck {
		if bcVersion != nil && *bcVersion > core.BlockChainVersion {
			return nil, fmt.Errorf("database version is v%d, Geth %s only supports v%d", *bcVersion, params.VersionWithMeta, core.BlockChainVersion)
		} else if bcVersion == nil || *bcVersion < core.BlockChainVersion {
			log.Warn("Upgrade blockchain database version", "from", dbVer, "to", core.BlockChainVersion)
			rawdb.WriteDatabaseVersion(chainDb, core.BlockChainVersion)
		}
	}

	err = ethdb.SetStorageModeIfNotExist(chainDb, config.StorageMode)
	if err != nil {
		return nil, err
	}

	sm, err := ethdb.GetStorageModeFromDB(chainDb)
	if err != nil {
		return nil, err
	}
	if !reflect.DeepEqual(sm, config.StorageMode) {
		return nil, errors.New("mode is " + config.StorageMode.ToString() + " original mode is " + sm.ToString())
	}

	vmConfig, cacheConfig := BlockchainRuntimeConfig(config)
	txCacher := core.NewTxSenderCacher(runtime.NumCPU())
	eth.blockchain, err = core.NewBlockChain(chainDb, cacheConfig, chainConfig, eth.engine, vmConfig, eth.shouldPreserve, txCacher)
	if err != nil {
		return nil, err
	}
	if config.SyncMode != downloader.StagedSync {
		_, err = eth.blockchain.GetTrieDbState()
		if err != nil {
			return nil, err
		}
	}

	eth.blockchain.EnableReceipts(config.StorageMode.Receipts)
	eth.blockchain.EnableTxLookupIndex(config.StorageMode.TxIndex)

	// Rewind the chain in case of an incompatible config upgrade.
	if compat, ok := genesisErr.(*params.ConfigCompatError); ok {
		log.Warn("Rewinding chain to upgrade configuration", "err", compat)
		eth.blockchain.SetHead(compat.RewindTo)
		rawdb.WriteChainConfig(chainDb, genesisHash, chainConfig)
	}
	if config.SyncMode != downloader.StagedSync {
		eth.bloomIndexer.Start(eth.blockchain)
	}

	if config.TxPool.Journal != "" {
		config.TxPool.Journal = stack.ResolvePath(config.TxPool.Journal)
	}

	eth.txPool = core.NewTxPool(config.TxPool, chainConfig, chainDb, txCacher)

	if stack.Config().PrivateApiAddr != "" {
		remotedbserver.StartGrpc(chainDb.KV(), eth, stack.Config().PrivateApiAddr)
	}

	checkpoint := config.Checkpoint
	if checkpoint == nil {
		//checkpoint = params.TrustedCheckpoints[genesisHash]
	}
	if eth.protocolManager, err = NewProtocolManager(chainConfig, checkpoint, config.SyncMode, config.NetworkID, eth.eventMux, eth.txPool, eth.engine, eth.blockchain, chainDb, config.Whitelist); err != nil {
		return nil, err
	}
	eth.miner = miner.New(eth, &config.Miner, chainConfig, eth.EventMux(), eth.engine, eth.isLocalBlock)
	eth.protocolManager.SetDataDir(stack.Config().DataDir)
	eth.protocolManager.SetHdd(config.Hdd)

	if config.SyncMode != downloader.StagedSync {
		if err = eth.StartTxPool(); err != nil {
			return nil, err
		}
	}
	eth.APIBackend = &EthAPIBackend{stack.Config().ExtRPCEnabled(), eth, nil}
	gpoParams := config.GPO
	if gpoParams.Default == nil {
		gpoParams.Default = config.Miner.GasPrice
	}
	eth.APIBackend.gpo = gasprice.NewOracle(eth.APIBackend, gpoParams)

	if config.SyncMode != downloader.StagedSync {
		eth.miner = miner.New(eth, &config.Miner, chainConfig, eth.EventMux(), eth.engine, eth.isLocalBlock)
		_ = eth.miner.SetExtra(makeExtraData(config.Miner.ExtraData))
	}

	if config.SyncMode != downloader.StagedSync {
		eth.APIBackend = &EthAPIBackend{stack.Config().ExtRPCEnabled(), eth, nil}
		gpoParams := config.GPO
		if gpoParams.Default == nil {
			gpoParams.Default = config.Miner.GasPrice
		}
		eth.APIBackend.gpo = gasprice.NewOracle(eth.APIBackend, gpoParams)
	}

	eth.dialCandidates, err = eth.setupDiscovery(&stack.Config().P2P)
	if err != nil {
		return nil, err
	}
	// Start the RPC service
	if config.SyncMode != downloader.StagedSync {
		id, err := eth.NetVersion()
		if err != nil {
			return nil, err
		}
		eth.netRPCService = ethapi.NewPublicNetAPI(eth.p2pServer, id)
	}


	// Register the backend on the node
	stack.RegisterAPIs(eth.APIs())
	stack.RegisterProtocols(eth.Protocols())
	stack.RegisterLifecycle(eth)
	return eth, nil
}

func BlockchainRuntimeConfig(config *Config) (vm.Config, *core.CacheConfig) {
	var (
		vmConfig = vm.Config{
			EnablePreimageRecording: config.EnablePreimageRecording,
			EWASMInterpreter:        config.EWASMInterpreter,
			EVMInterpreter:          config.EVMInterpreter,
		}
		cacheConfig = &core.CacheConfig{
			Pruning:             config.Pruning,
			BlocksBeforePruning: config.BlocksBeforePruning,
			BlocksToPrune:       config.BlocksToPrune,
			PruneTimeout:        config.PruningTimeout,
			TrieCleanLimit:      config.TrieCleanCache,
			TrieCleanNoPrefetch: config.NoPrefetch,
			TrieDirtyLimit:      config.TrieDirtyCache,
			TrieTimeLimit:       config.TrieTimeout,
			DownloadOnly:        config.DownloadOnly,
			NoHistory:           !config.StorageMode.History,
			ArchiveSyncInterval: uint64(config.ArchiveSyncInterval),
		}
	)
	return vmConfig, cacheConfig
}

func makeExtraData(extra []byte) []byte {
	if len(extra) == 0 {
		// create default extradata
		extra, _ = rlp.EncodeToBytes([]interface{}{
			uint(params.VersionMajor<<16 | params.VersionMinor<<8 | params.VersionMicro),
			"turbo-geth",
			runtime.Version(),
			runtime.GOOS,
		})
	}
	if uint64(len(extra)) > params.MaximumExtraDataSize {
		log.Warn("Miner extra data exceed limit", "extra", hexutil.Bytes(extra), "limit", params.MaximumExtraDataSize)
		extra = nil
	}
	return extra
}

// CreateConsensusEngine creates the required type of consensus engine instance for an Ethereum service
func CreateConsensusEngine(stack *node.Node, chainConfig *params.ChainConfig, config *ethash.Config, notify []string, noverify bool, db ethdb.Database) consensus.Engine {
	// If proof-of-authority is requested, set it up
	if chainConfig.Clique != nil {
		return clique.New(chainConfig.Clique, db)
	}
	// Otherwise assume proof-of-work
	switch config.PowMode {
	case ethash.ModeFake:
		log.Warn("Ethash used in fake mode")
		return ethash.NewFaker()
	case ethash.ModeTest:
		log.Warn("Ethash used in test mode")
		return ethash.NewTester(nil, noverify)
	case ethash.ModeShared:
		log.Warn("Ethash used in shared mode")
		return ethash.NewShared()
	default:
		engine := ethash.New(ethash.Config{
			CachesInMem:      config.CachesInMem,
			CachesLockMmap:   config.CachesLockMmap,
			DatasetDir:       config.DatasetDir,
			DatasetsInMem:    config.DatasetsInMem,
			DatasetsOnDisk:   config.DatasetsOnDisk,
			DatasetsLockMmap: config.DatasetsLockMmap,
		}, notify, noverify)
		engine.SetThreads(-1) // Disable CPU mining
		return engine
	}
}

// APIs return the collection of RPC services the ethereum package offers.
// NOTE, some of these services probably need to be moved to somewhere else.
func (s *Ethereum) APIs() []rpc.API {
	if s.APIBackend == nil {
		return []rpc.API{}
	}
	apis := ethapi.GetAPIs(s.APIBackend)

	// Append any APIs exposed explicitly by the consensus engine
	apis = append(apis, s.engine.APIs(s.BlockChain())...)

	// Append all the local APIs and return
	return append(apis, []rpc.API{
		//{
		//	Namespace: "eth",
		//	Version:   "1.0",
		//	Service:   NewPublicEthereumAPI(s),
		//	Public:    true,
		//},
		//{
		//	Namespace: "eth",
		//	Version:   "1.0",
		//	Service:   NewPublicMinerAPI(s),
		//	Public:    true,
		//},
		{
			Namespace: "eth",
			Version:   "1.0",
			Service:   downloader.NewPublicDownloaderAPI(s.protocolManager.downloader, s.eventMux),
			Public:    true,
		},
		//{
		//	Namespace: "miner",
		//	Version:   "1.0",
		//	Service:   NewPrivateMinerAPI(s),
		//	Public:    false,
		//},
		{
			Namespace: "eth",
			Version:   "1.0",
			Service:   filters.NewPublicFilterAPI(s.APIBackend, false),
			Public:    true,
		},
		//{
		//	Namespace: "admin",
		//	Version:   "1.0",
		//	Service:   NewPrivateAdminAPI(s),
		//},
		//{
		//	Namespace: "debug",
		//	Version:   "1.0",
		//	Service:   NewPublicDebugAPI(s),
		//	Public:    true,
		//}, {
		//	Namespace: "debug",
		//	Version:   "1.0",
		//	Service:   NewPrivateDebugAPI(s),
		//},
		{
			Namespace: "net",
			Version:   "1.0",
			Service:   s.netRPCService,
			Public:    true,
		},
	}...)
}

func (s *Ethereum) ResetWithGenesisBlock(gb *types.Block) {
	s.blockchain.ResetWithGenesisBlock(gb)
}

func (s *Ethereum) Etherbase() (eb common.Address, err error) {
	s.lock.RLock()
	etherbase := s.etherbase
	s.lock.RUnlock()

	if etherbase != (common.Address{}) {
		return etherbase, nil
	}
	if wallets := s.AccountManager().Wallets(); len(wallets) > 0 {
		if accounts := wallets[0].Accounts(); len(accounts) > 0 {
			etherbase := accounts[0].Address

			s.lock.Lock()
			s.etherbase = etherbase
			s.lock.Unlock()

			log.Info("Etherbase automatically configured", "address", etherbase)
			return etherbase, nil
		}
	}
	return common.Address{}, fmt.Errorf("etherbase must be explicitly specified")
}

// isLocalBlock checks whether the specified block is mined
// by local miner accounts.
//
// We regard two types of accounts as local miner account: etherbase
// and accounts specified via `txpool.locals` flag.
func (s *Ethereum) isLocalBlock(block *types.Block) bool {
	author, err := s.engine.Author(block.Header())
	if err != nil {
		log.Warn("Failed to retrieve block author", "number", block.NumberU64(), "hash", block.Hash(), "err", err)
		return false
	}
	// Check whether the given address is etherbase.
	s.lock.RLock()
	etherbase := s.etherbase
	s.lock.RUnlock()
	if author == etherbase {
		return true
	}
	// Check whether the given address is specified by `txpool.local`
	// CLI flag.
	for _, account := range s.config.TxPool.Locals {
		if account == author {
			return true
		}
	}
	return false
}

// shouldPreserve checks whether we should preserve the given block
// during the chain reorg depending on whether the author of block
// is a local account.
func (s *Ethereum) shouldPreserve(block *types.Block) bool {
	// The reason we need to disable the self-reorg preserving for clique
	// is it can be probable to introduce a deadlock.
	//
	// e.g. If there are 7 available signers
	//
	// r1   A
	// r2     B
	// r3       C
	// r4         D
	// r5   A      [X] F G
	// r6    [X]
	//
	// In the round5, the inturn signer E is offline, so the worst case
	// is A, F and G sign the block of round5 and reject the block of opponents
	// and in the round6, the last available signer B is offline, the whole
	// network is stuck.
	if _, ok := s.engine.(*clique.Clique); ok {
		return false
	}
	return s.isLocalBlock(block)
}

// SetEtherbase sets the mining reward address.
func (s *Ethereum) SetEtherbase(etherbase common.Address) {
	s.lock.Lock()
	s.etherbase = etherbase
	s.lock.Unlock()

	s.miner.SetEtherbase(etherbase)
}

// StartMining starts the miner with the given number of CPU threads. If mining
// is already running, this method adjust the number of threads allowed to use
// and updates the minimum price required by the transaction pool.
func (s *Ethereum) StartMining(threads int) error {
	// Update the thread count within the consensus engine
	type threaded interface {
		SetThreads(threads int)
	}
	if th, ok := s.engine.(threaded); ok {
		log.Info("Updated mining threads", "threads", threads)
		if threads == 0 {
			threads = -1 // Disable the miner from within
		}
		th.SetThreads(threads)
	}
	// If the miner was not running, initialize it
	if !s.IsMining() {
		// Propagate the initial price point to the transaction pool
		s.lock.RLock()
		price := s.gasPrice
		s.lock.RUnlock()
		s.txPool.SetGasPrice(price)

		// Configure the local mining address
		eb, err := s.Etherbase()
		if err != nil {
			log.Error("Cannot start mining without etherbase", "err", err)
			return fmt.Errorf("etherbase missing: %v", err)
		}
		if clique, ok := s.engine.(*clique.Clique); ok {
			wallet, err := s.accountManager.Find(accounts.Account{Address: eb})
			if wallet == nil || err != nil {
				log.Error("Etherbase account unavailable locally", "err", err)
				return fmt.Errorf("signer missing: %v", err)
			}
			clique.Authorize(eb, wallet.SignData)
		}
		// If mining is started, we can disable the transaction rejection mechanism
		// introduced to speed sync times.
		atomic.StoreUint32(&s.protocolManager.acceptTxs, 1)

		go s.miner.Start(eb)
	}
	return nil
}

// StopMining terminates the miner, both at the consensus engine level as well as
// at the block creation level.
func (s *Ethereum) StopMining() {
	// Update the thread count within the consensus engine
	type threaded interface {
		SetThreads(threads int)
	}
	if th, ok := s.engine.(threaded); ok {
		th.SetThreads(-1)
	}
	// Stop the block creating itself
	s.miner.Stop()
}

func (s *Ethereum) IsMining() bool      { return s.miner.Mining() }
func (s *Ethereum) Miner() *miner.Miner { return s.miner }

func (s *Ethereum) AccountManager() *accounts.Manager  { return s.accountManager }
func (s *Ethereum) BlockChain() *core.BlockChain       { return s.blockchain }
func (s *Ethereum) TxPool() *core.TxPool               { return s.txPool }
func (s *Ethereum) EventMux() *event.TypeMux           { return s.eventMux }
func (s *Ethereum) Engine() consensus.Engine           { return s.engine }
func (s *Ethereum) ChainDb() ethdb.Database            { return s.chainDb }
func (s *Ethereum) ChainKV() ethdb.KV                  { return s.chainKV }
func (s *Ethereum) IsListening() bool                  { return true } // Always listening
func (s *Ethereum) EthVersion() int                    { return int(ProtocolVersions[0]) }
func (s *Ethereum) NetVersion() (uint64, error)        { return s.networkID, nil }
func (s *Ethereum) Downloader() *downloader.Downloader { return s.protocolManager.downloader }
func (s *Ethereum) SyncProgress() ethereum.SyncProgress {
	return s.protocolManager.downloader.Progress()
}
func (s *Ethereum) Synced() bool                     { return atomic.LoadUint32(&s.protocolManager.acceptTxs) == 1 }
func (s *Ethereum) ArchiveMode() bool                { return !s.config.Pruning }
func (s *Ethereum) BloomIndexer() *core.ChainIndexer { return s.bloomIndexer }

// Protocols returns all the currently configured
// network protocols to start.
func (s *Ethereum) Protocols() []p2p.Protocol {
	protos := make([]p2p.Protocol, len(ProtocolVersions))
	for i, vsn := range ProtocolVersions {
		protos[i] = s.protocolManager.makeProtocol(vsn)
		protos[i].Attributes = []enr.Entry{s.currentEthEntry()}
		protos[i].DialCandidates = s.dialCandidates
	}

	if s.config.EnableDebugProtocol {
		// Debug
		protos = append(protos, s.protocolManager.makeDebugProtocol())
	}

	return protos
}

// Start implements node.Lifecycle, starting all internal goroutines needed by the
// Ethereum protocol implementation.
func (s *Ethereum) Start() error {
	s.startEthEntryUpdate(s.p2pServer.LocalNode())

	// Start the bloom bits servicing goroutines
	if s.config.SyncMode != downloader.StagedSync {
		s.startBloomHandlers(params.BloomBitsBlocks)
	}

	// Figure out a max peers count based on the server limits
	maxPeers := s.p2pServer.MaxPeers
	withTxPool := s.config.SyncMode != downloader.StagedSync
	// Start the networking layer and the light server if requested
	return s.protocolManager.Start(maxPeers, withTxPool)
}

func (s *Ethereum) StartTxPool() error {
	if s.txPoolStarted {
		return errors.New("transaction pool is already started")
	}
	headHash := rawdb.ReadHeadHeaderHash(s.chainDb)
	headNumber := rawdb.ReadHeaderNumber(s.chainDb, headHash)
	head := rawdb.ReadHeader(s.chainDb, headHash, *headNumber)
	if err := s.txPool.Start(head.GasLimit, *headNumber); err != nil {
		return err
	}
	if err := s.protocolManager.StartTxPool(); err != nil {
		s.txPool.Stop()
		return err
	}

	s.txPoolStarted = true
	return nil
}

func (s *Ethereum) StopTxPool() error {
	if !s.txPoolStarted {
		return errors.New("transaction pool is already stopped")
	}
	s.protocolManager.StopTxPool()
	s.txPool.Stop()

	s.txPoolStarted = false
	return nil
}

// Stop implements node.Service, terminating all internal goroutines used by the
// Ethereum protocol.
func (s *Ethereum) Stop() error {
	// Stop all the peer-related stuff first.
	s.protocolManager.Stop()

	// Then stop everything else.
	s.bloomIndexer.Close()
	close(s.closeBloomHandler)
	if err := s.StopTxPool(); err != nil {
		log.Warn("error while stopping transaction pool", "err", err)
	}
	s.miner.Stop()
	s.blockchain.Stop()
	s.engine.Close()
	s.eventMux.Stop()
	if s.txPool != nil {
		s.txPool.Stop()
	}
	//s.chainDb.Close()
	return nil
}<|MERGE_RESOLUTION|>--- conflicted
+++ resolved
@@ -20,11 +20,7 @@
 import (
 	"errors"
 	"fmt"
-<<<<<<< HEAD
-	ethereum "github.com/ledgerwatch/turbo-geth"
 	"github.com/ledgerwatch/turbo-geth/turbo/torrent"
-=======
->>>>>>> 581dbcbe
 	"math/big"
 	"os"
 	"reflect"
