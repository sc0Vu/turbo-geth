package ethdb_test

import (
	"context"
	"errors"
	"fmt"
	"testing"
	"time"

	"github.com/ledgerwatch/turbo-geth/common"
	"github.com/ledgerwatch/turbo-geth/common/dbutils"
	"github.com/ledgerwatch/turbo-geth/ethdb"
	"github.com/ledgerwatch/turbo-geth/ethdb/remote"
	"github.com/ledgerwatch/turbo-geth/ethdb/remote/remotedbserver"
	"github.com/ledgerwatch/turbo-geth/log"
	"github.com/stretchr/testify/assert"
	"github.com/stretchr/testify/require"
	"google.golang.org/grpc"
	"google.golang.org/grpc/test/bufconn"
)

func TestManagedTx(t *testing.T) {
	defaultConfig := dbutils.BucketsCfg
	defer func() {
		dbutils.BucketsCfg = defaultConfig
	}()

	bucketID := 0
	bucket1 := dbutils.Buckets[bucketID]
	bucket2 := dbutils.Buckets[bucketID+1]
	dbutils.BucketsCfg[string(bucket1)].IsDupsort = true
	dbutils.BucketsCfg[string(bucket1)].DupFromLen = 6
	dbutils.BucketsCfg[string(bucket1)].DupToLen = 4
	dbutils.BucketsCfg[string(bucket2)].IsDupsort = false

	writeDBs, readDBs, closeAll := setupDatabases()
	defer closeAll()

	ctx := context.Background()

	for _, db := range writeDBs {
		db := db
		if err := db.Update(ctx, func(tx ethdb.Tx) error {
			b := tx.Bucket(bucket1)
			b1 := tx.Bucket(bucket2)
			c := b.Cursor()
			c1 := b1.Cursor()
			require.NoError(t, c.Append([]byte{0}, []byte{1}))
			require.NoError(t, c1.Append([]byte{0}, []byte{1}))
			require.NoError(t, c.Append([]byte{0, 0, 0, 0, 0, 1}, []byte{1})) // prefixes of len=FromLen for DupSort test (other keys must be <ToLen)
			require.NoError(t, c1.Append([]byte{0, 0, 0, 0, 0, 1}, []byte{1}))
			require.NoError(t, c.Append([]byte{0, 0, 0, 0, 0, 2}, []byte{1}))
			require.NoError(t, c1.Append([]byte{0, 0, 0, 0, 0, 2}, []byte{1}))
			require.NoError(t, c.Append([]byte{0, 0, 1}, []byte{1}))
			require.NoError(t, c1.Append([]byte{0, 0, 1}, []byte{1}))
			for i := uint8(1); i < 10; i++ {
				require.NoError(t, c.Append([]byte{i}, []byte{1}))
				require.NoError(t, c1.Append([]byte{i}, []byte{1}))
			}
			require.NoError(t, c.Put([]byte{0, 0, 0, 0, 0, 1}, []byte{2}))
			require.NoError(t, c1.Put([]byte{0, 0, 0, 0, 0, 1}, []byte{2}))
			return nil
		}); err != nil {
			require.NoError(t, err)
		}
	}

	for _, db := range readDBs {
		db := db
		msg := fmt.Sprintf("%T", db)

		t.Run("NoValues iterator "+msg, func(t *testing.T) {
			testNoValuesIterator(t, db, bucket1)
		})
		t.Run("ctx cancel "+msg, func(t *testing.T) {
			t.Skip("probably need enable after go 1.4")
			testCtxCancel(t, db, bucket1)
		})
		t.Run("filter "+msg, func(t *testing.T) {
			testPrefixFilter(t, db, bucket1)
		})
		t.Run("multiple cursors "+msg, func(t *testing.T) {
			testMultiCursor(t, db, bucket1, bucket2)
		})
	}
}

func setupDatabases() (writeDBs []ethdb.KV, readDBs []ethdb.KV, close func()) {
	writeDBs = []ethdb.KV{
		ethdb.NewBolt().InMem().MustOpen(),
		ethdb.NewLMDB().InMem().MustOpen(),
		ethdb.NewLMDB().InMem().MustOpen(), // for remote2 db
	}

	conn := bufconn.Listen(1024 * 1024)

	rdb, _ := ethdb.NewRemote2().InMem(conn).MustOpen()
	readDBs = []ethdb.KV{
		writeDBs[0],
<<<<<<< HEAD
		ethdb.NewRemote().InMem(clientIn, clientOut).MustOpen(),
		writeDBs[2],
		writeDBs[3],
		rdb,
	}

	serverCtx, serverCancel := context.WithCancel(context.Background())
	go func() {
		_ = remotedbserver.Server(serverCtx, writeDBs[1], nil, serverIn, serverOut, nil)
	}()
=======
		writeDBs[1],
		ethdb.NewRemote2().InMem(conn).MustOpen(),
	}

>>>>>>> 34fd8b0c
	grpcServer := grpc.NewServer()
	go func() {
		remote.RegisterKVServer(grpcServer, remotedbserver.NewKvServer(writeDBs[2]))
		if err := grpcServer.Serve(conn); err != nil {
			log.Error("private RPC server fail", "err", err)
		}
	}()

	return writeDBs, readDBs, func() {
		grpcServer.Stop()

		conn.Close()

		for _, db := range readDBs {
			db.Close()
		}

		for _, db := range writeDBs {
			db.Close()
		}
	}
}

func testPrefixFilter(t *testing.T, db ethdb.KV, bucket1 []byte) {
	assert := assert.New(t)

	if err := db.View(context.Background(), func(tx ethdb.Tx) error {
		b := tx.Bucket(bucket1)
		c := b.Cursor().Prefix([]byte{2})
		counter := 0
		for k, _, err := c.First(); k != nil; k, _, err = c.Next() {
			if err != nil {
				return err
			}
			counter++
		}
		assert.Equal(1, counter)

		counter = 0
		if err := c.Walk(func(_, _ []byte) (bool, error) {
			counter++
			return true, nil
		}); err != nil {
			return err
		}
		assert.Equal(1, counter)

		k2, _, err2 := c.Seek([]byte{2})
		assert.NoError(err2)
		assert.Equal([]byte{2}, k2)

		c = b.Cursor()
		counter = 0
		for k, _, err := c.First(); k != nil; k, _, err = c.Next() {
			if err != nil {
				return err
			}
			counter++
		}
		assert.Equal(13, counter)

		counter = 0
		if err := c.Walk(func(_, _ []byte) (bool, error) {
			counter++
			return true, nil
		}); err != nil {
			return err
		}
		assert.Equal(13, counter)

		k2, _, err2 = c.Seek([]byte{2})
		assert.NoError(err2)
		assert.Equal([]byte{2}, k2)
		return nil
	}); err != nil {
		assert.NoError(err)
	}

}
func testCtxCancel(t *testing.T, db ethdb.KV, bucket1 []byte) {
	assert := assert.New(t)
	cancelableCtx, cancel := context.WithTimeout(context.Background(), time.Microsecond)
	defer cancel()

	if err := db.View(cancelableCtx, func(tx ethdb.Tx) error {
		c := tx.Bucket(bucket1).Cursor()
		for {
			for k, _, err := c.First(); k != nil; k, _, err = c.Next() {
				if err != nil {
					return err
				}
			}
		}
	}); err != nil {
		assert.True(errors.Is(context.DeadlineExceeded, err))
	}
}

func testNoValuesIterator(t *testing.T, db ethdb.KV, bucket1 []byte) {
	assert, ctx := assert.New(t), context.Background()

	if err := db.View(ctx, func(tx ethdb.Tx) error {
		b := tx.Bucket(bucket1)
		c := b.Cursor()

		k, _, err := c.First()
		assert.NoError(err)
		assert.Equal([]byte{0}, k)
		k, _, err = c.Next()
		assert.NoError(err)
		assert.Equal([]byte{0, 0, 0, 0, 0, 1}, k)
		k, _, err = c.Next()
		assert.NoError(err)
		assert.Equal([]byte{0, 0, 0, 0, 0, 2}, k)
		k, _, err = c.Next()
		assert.NoError(err)
		assert.Equal([]byte{0, 0, 1}, k)
		k, _, err = c.Next()
		assert.NoError(err)
		assert.Equal([]byte{1}, k)
		k, _, err = c.Seek([]byte{0, 1})
		assert.NoError(err)
		assert.Equal([]byte{1}, k)
		k, _, err = c.Seek([]byte{2})
		assert.NoError(err)
		assert.Equal([]byte{2}, k)
		k, _, err = c.Seek([]byte{99})
		assert.NoError(err)
		assert.Nil(k)

		k, _, err = c.First()
		assert.NoError(err)
		assert.Equal([]byte{0}, k)
		k, _, err = c.SeekTo([]byte{0, 0, 0, 0})
		assert.NoError(err)
		assert.Equal([]byte{0, 0, 0, 0, 0, 1}, k)
		k, _, err = c.SeekTo([]byte{2})
		assert.NoError(err)
		assert.Equal([]byte{2}, k)
		k, _, err = c.SeekTo([]byte{99})
		assert.NoError(err)
		assert.Nil(k)
		c2 := b.Cursor().NoValues()

		k, _, err = c2.First()
		assert.NoError(err)
		assert.Equal([]byte{0}, k)
		k, _, err = c2.Next()
		assert.NoError(err)
		assert.Equal([]byte{0, 0, 0, 0, 0, 1}, k)
		k, _, err = c2.Next()
		assert.NoError(err)
		assert.Equal([]byte{0, 0, 0, 0, 0, 2}, k)
		k, _, err = c2.Next()
		assert.NoError(err)
		assert.Equal([]byte{0, 0, 1}, k)
		k, _, err = c2.Next()
		assert.NoError(err)
		assert.Equal([]byte{1}, k)
		k, _, err = c2.Seek([]byte{0, 1})
		assert.NoError(err)
		assert.Equal([]byte{1}, k)
		k, _, err = c2.Seek([]byte{0})
		assert.NoError(err)
		assert.Equal([]byte{0}, k)
		k, _, err = c.Seek([]byte{2})
		assert.NoError(err)
		assert.Equal([]byte{2}, k)
		k, _, err = c.Seek([]byte{99})
		assert.NoError(err)
		assert.Nil(k)

		return nil
	}); err != nil {
		assert.NoError(err)
	}
}

func testMultiCursor(t *testing.T, db ethdb.KV, bucket1, bucket2 []byte) {
	assert, ctx := assert.New(t), context.Background()

	if err := db.View(ctx, func(tx ethdb.Tx) error {
		c1 := tx.Bucket(bucket1).Cursor()
		c2 := tx.Bucket(bucket2).Cursor()

		k1, v1, err := c1.First()
		assert.NoError(err)
		k2, v2, err := c2.First()
		assert.NoError(err)
		assert.Equal(k1, k2)
		assert.Equal(v1, v2)

		k1, v1, err = c1.Next()
		assert.NoError(err)
		k2, v2, err = c2.Next()
		assert.NoError(err)
		assert.Equal(k1, k2)
		assert.Equal(v1, v2)

		k1, v1, err = c1.Seek([]byte{0})
		assert.NoError(err)
		k2, v2, err = c2.Seek([]byte{0})
		assert.NoError(err)
		assert.Equal(k1, k2)
		assert.Equal(v1, v2)

		k1, v1, err = c1.Seek([]byte{0, 0})
		assert.NoError(err)
		k2, v2, err = c2.Seek([]byte{0, 0})
		assert.NoError(err)
		assert.Equal(k1, k2)
		assert.Equal(v1, v2)

		k1, v1, err = c1.Seek([]byte{0, 0, 0, 0})
		assert.NoError(err)
		k2, v2, err = c2.Seek([]byte{0, 0, 0, 0})
		assert.NoError(err)
		assert.Equal(k1, k2)
		assert.Equal(v1, v2)

		k1, v1, err = c1.Next()
		assert.NoError(err)
		k2, v2, err = c2.Next()
		assert.NoError(err)
		assert.Equal(k1, k2)
		assert.Equal(v1, v2)

		k1, v1, err = c1.Seek([]byte{0})
		assert.NoError(err)
		k2, v2, err = c2.Seek([]byte{0})
		assert.NoError(err)
		assert.Equal(k1, k2)
		assert.Equal(v1, v2)

		k1, v1, err = c1.Seek([]byte{0, 0})
		assert.NoError(err)
		k2, v2, err = c2.Seek([]byte{0, 0})
		assert.NoError(err)
		assert.Equal(k1, k2)
		assert.Equal(v1, v2)

		k1, v1, err = c1.Seek([]byte{0, 0, 0, 0})
		assert.NoError(err)
		k2, v2, err = c2.Seek([]byte{0, 0, 0, 0})
		assert.NoError(err)
		assert.Equal(k1, k2)
		assert.Equal(v1, v2)

		k1, v1, err = c1.Next()
		assert.NoError(err)
		k2, v2, err = c2.Next()
		assert.NoError(err)
		assert.Equal(k1, k2)
		assert.Equal(v1, v2)
		k1, v1, err = c1.Seek([]byte{2})
		assert.NoError(err)
		k2, v2, err = c2.Seek([]byte{2})
		assert.NoError(err)
		assert.Equal(k1, k2)
		assert.Equal(v1, v2)

		return nil
	}); err != nil {
		assert.NoError(err)
	}
}

func TestMultipleBuckets(t *testing.T) {
	writeDBs, readDBs, closeAll := setupDatabases()
	defer closeAll()

	ctx := context.Background()

	for _, db := range writeDBs {
		db := db
		msg := fmt.Sprintf("%T", db)
		t.Run("FillBuckets "+msg, func(t *testing.T) {
			if err := db.Update(ctx, func(tx ethdb.Tx) error {
				b := tx.Bucket(dbutils.Buckets[0])
				for i := uint8(0); i < 10; i++ {
					require.NoError(t, b.Put([]byte{i}, []byte{i}))
				}
				b2 := tx.Bucket(dbutils.Buckets[1])
				for i := uint8(0); i < 12; i++ {
					require.NoError(t, b2.Put([]byte{i}, []byte{i}))
				}

				// delete from first bucket key 5, then will seek on it and expect to see key 6
				if err := b.Delete([]byte{5}); err != nil {
					return err
				}
				// delete non-existing key
				if err := b.Delete([]byte{6, 1}); err != nil {
					return err
				}

				return nil
			}); err != nil {
				require.NoError(t, err)
			}
		})
	}

	for _, db := range readDBs {
		db := db
		msg := fmt.Sprintf("%T", db)
		t.Run("MultipleBuckets "+msg, func(t *testing.T) {
			counter2, counter := 0, 0
			var key, value []byte
			err := db.View(ctx, func(tx ethdb.Tx) error {
				c := tx.Bucket(dbutils.Buckets[0]).Cursor()
				for k, _, err := c.First(); k != nil; k, _, err = c.Next() {
					if err != nil {
						return err
					}
					counter++
				}

				c2 := tx.Bucket(dbutils.Buckets[1]).Cursor()
				for k, _, err := c2.First(); k != nil; k, _, err = c2.Next() {
					if err != nil {
						return err
					}
					counter2++
				}

				c3 := tx.Bucket(dbutils.Buckets[0]).Cursor()
				k, v, err := c3.Seek([]byte{5})
				if err != nil {
					return err
				}
				key = common.CopyBytes(k)
				value = common.CopyBytes(v)

				return nil
			})
			require.NoError(t, err)
			assert.Equal(t, 9, counter)
			assert.Equal(t, 12, counter2)
			assert.Equal(t, []byte{6}, key)
			assert.Equal(t, []byte{6}, value)
		})
	}
}

func TestReadAfterPut(t *testing.T) {
	writeDBs, _, closeAll := setupDatabases()
	defer closeAll()

	ctx := context.Background()

	for _, db := range writeDBs {
		db := db
		msg := fmt.Sprintf("%T", db)
		t.Run("GetAfterPut "+msg, func(t *testing.T) {
			if err := db.Update(ctx, func(tx ethdb.Tx) error {
				b := tx.Bucket(dbutils.Buckets[0])
				for i := uint8(0); i < 10; i++ { // don't read in same loop to check that writes don't affect each other (for example by sharing bucket.prefix buffer)
					require.NoError(t, b.Put([]byte{i}, []byte{i}))
				}

				for i := uint8(0); i < 10; i++ {
					v, err := b.Get([]byte{i})
					require.NoError(t, err)
					require.Equal(t, []byte{i}, v)
				}

				b2 := tx.Bucket(dbutils.Buckets[1])
				for i := uint8(0); i < 12; i++ {
					require.NoError(t, b2.Put([]byte{i}, []byte{i}))
				}

				for i := uint8(0); i < 12; i++ {
					v, err := b2.Get([]byte{i})
					require.NoError(t, err)
					require.Equal(t, []byte{i}, v)
				}

				{
					require.NoError(t, b2.Delete([]byte{5}))
					v, err := b2.Get([]byte{5})
					require.NoError(t, err)
					require.Nil(t, v)

					require.NoError(t, b2.Delete([]byte{255})) // delete non-existing key
				}

				return nil
			}); err != nil {
				require.NoError(t, err)
			}
		})

		t.Run("cursor put and delete"+msg, func(t *testing.T) {
			if err := db.Update(ctx, func(tx ethdb.Tx) error {
				b3 := tx.Bucket(dbutils.Buckets[2])
				c3 := b3.Cursor()
				for i := uint8(0); i < 10; i++ { // don't read in same loop to check that writes don't affect each other (for example by sharing bucket.prefix buffer)
					require.NoError(t, c3.Put([]byte{i}, []byte{i}))
				}
				for i := uint8(0); i < 10; i++ {
					v, err := b3.Get([]byte{i})
					require.NoError(t, err)
					require.Equal(t, []byte{i}, v)
				}

				require.NoError(t, c3.Delete([]byte{255})) // delete non-existing key
				return nil
			}); err != nil {
				t.Error(err)
			}

			if err := db.Update(ctx, func(tx ethdb.Tx) error {
				b3 := tx.Bucket(dbutils.Buckets[2])
				require.NoError(t, b3.Cursor().Delete([]byte{5}))
				v, err := b3.Get([]byte{5})
				require.NoError(t, err)
				require.Nil(t, v)
				return nil
			}); err != nil {
				t.Error(err)
			}
		})
	}
}<|MERGE_RESOLUTION|>--- conflicted
+++ resolved
@@ -97,23 +97,10 @@
 	rdb, _ := ethdb.NewRemote2().InMem(conn).MustOpen()
 	readDBs = []ethdb.KV{
 		writeDBs[0],
-<<<<<<< HEAD
-		ethdb.NewRemote().InMem(clientIn, clientOut).MustOpen(),
-		writeDBs[2],
-		writeDBs[3],
-		rdb,
-	}
-
-	serverCtx, serverCancel := context.WithCancel(context.Background())
-	go func() {
-		_ = remotedbserver.Server(serverCtx, writeDBs[1], nil, serverIn, serverOut, nil)
-	}()
-=======
 		writeDBs[1],
 		ethdb.NewRemote2().InMem(conn).MustOpen(),
 	}
 
->>>>>>> 34fd8b0c
 	grpcServer := grpc.NewServer()
 	go func() {
 		remote.RegisterKVServer(grpcServer, remotedbserver.NewKvServer(writeDBs[2]))
