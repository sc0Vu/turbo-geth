--- conflicted
+++ resolved
@@ -201,9 +201,6 @@
 			tr.hashData.Hash = common.BytesToHash(tr.value.Bytes())
 			data = &tr.hashData
 		} else {
-<<<<<<< HEAD
-			tr.accData.FieldSet = tr.fieldSet
-=======
 			var storageNode node
 			if tr.a.Incarnation == 0 {
 				tr.a.Root = EmptyRoot
@@ -230,15 +227,9 @@
 			if tr.a.IsEmptyCodeHash() && tr.a.IsEmptyRoot() {
 				tr.accData.FieldSet = AccountFieldSetNotContract
 			} else {
-				if tr.a.HasStorageSize {
-					tr.accData.FieldSet = AccountFieldSetContractWithSize
-				} else {
-					tr.accData.FieldSet = AccountFieldSetContract
-				}
-			}
-
-			tr.accData.StorageSize = tr.a.StorageSize
->>>>>>> 5d6fb16a
+				tr.accData.FieldSet = AccountFieldSetContract
+			}
+
 			tr.accData.Balance.Set(&tr.a.Balance)
 			tr.accData.Nonce = tr.a.Nonce
 			tr.accData.Incarnation = tr.a.Incarnation
@@ -590,9 +581,6 @@
 				tr.hashData.Hash = common.BytesToHash(tr.value.Bytes())
 				data = &tr.hashData
 			} else {
-<<<<<<< HEAD
-				tr.accData.FieldSet = tr.fieldSet
-=======
 				var storageNode node
 				if tr.a.Incarnation == 0 {
 					tr.a.Root = EmptyRoot
@@ -622,15 +610,9 @@
 				if tr.a.IsEmptyCodeHash() && tr.a.IsEmptyRoot() {
 					tr.accData.FieldSet = AccountFieldSetNotContract
 				} else {
-					if tr.a.HasStorageSize {
-						tr.accData.FieldSet = AccountFieldSetContractWithSize
-					} else {
-						tr.accData.FieldSet = AccountFieldSetContract
-					}
-				}
-
-				tr.accData.StorageSize = tr.a.StorageSize
->>>>>>> 5d6fb16a
+					tr.accData.FieldSet = AccountFieldSetContract
+				}
+
 				tr.accData.Balance.Set(&tr.a.Balance)
 				tr.accData.Nonce = tr.a.Nonce
 				tr.accData.Incarnation = tr.a.Incarnation
@@ -673,23 +655,9 @@
 		if err := tr.a.DecodeForStorage(v); err != nil {
 			return fmt.Errorf("fail DecodeForStorage: %w", err)
 		}
-<<<<<<< HEAD
-		storageHash, err := accRoot(k, tr.a)
-		if err != nil {
-			return err
-		}
-		tr.a.Root.SetBytes(storageHash)
-
-		if tr.a.IsEmptyCodeHash() && tr.a.IsEmptyRoot() {
-			tr.fieldSet = AccountFieldSetNotContract
-		} else {
-			tr.fieldSet = AccountFieldSetContract
-		}
-=======
 		tr.seenAccount = true
 		copy(tr.accAddrHashWithInc, k)
 		binary.BigEndian.PutUint64(tr.accAddrHashWithInc[32:40], ^tr.a.Incarnation)
->>>>>>> 5d6fb16a
 	}
 
 	return nil
