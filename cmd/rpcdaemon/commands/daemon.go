package commands

import (
	"context"
	"fmt"

	"github.com/ledgerwatch/turbo-geth/cmd/rpcdaemon/cli"
	"github.com/ledgerwatch/turbo-geth/core/rawdb"
	"github.com/ledgerwatch/turbo-geth/ethdb"
	"github.com/ledgerwatch/turbo-geth/rpc"
	"github.com/ledgerwatch/turbo-geth/turbo/adapter/ethapi"
)

<<<<<<< HEAD
// splitAndTrim splits input separated by a comma
// and trims excessive white space from the substrings.
func splitAndTrim(input string) []string {
	result := strings.Split(input, ",")
	for i, r := range result {
		result[i] = strings.TrimSpace(r)
	}
	return result
}

type chainContext struct {
	db rawdb.DatabaseReader
}

func NewChainContext(db rawdb.DatabaseReader) *chainContext {
	return &chainContext{
		db: db,
	}

}

type powEngine struct {
}

func (c *powEngine) VerifyHeader(chain consensus.ChainHeaderReader, header *types.Header, seal bool) error {

	panic("must not be called")
}
func (c *powEngine) VerifyHeaders(chain consensus.ChainHeaderReader, headers []*types.Header, seals []bool) (func(), <-chan error) {
	panic("must not be called")
}
func (c *powEngine) VerifyUncles(chain consensus.ChainReader, block *types.Block) error {
	panic("must not be called")
}
func (c *powEngine) VerifySeal(chain consensus.ChainHeaderReader, header *types.Header) error {
	panic("must not be called")
}
func (c *powEngine) Prepare(chain consensus.ChainHeaderReader, header *types.Header) error {
	panic("must not be called")
}
func (c *powEngine) Finalize(chainConfig *params.ChainConfig, header *types.Header, state *state.IntraBlockState, txs []*types.Transaction, uncles []*types.Header) {
	panic("must not be called")
}
func (c *powEngine) FinalizeAndAssemble(chainConfig *params.ChainConfig, header *types.Header, state *state.IntraBlockState, txs []*types.Transaction,
	uncles []*types.Header, receipts []*types.Receipt) (*types.Block, error) {
	panic("must not be called")
}
func (c *powEngine) Seal(_ consensus.Cancel, chain consensus.ChainHeaderReader, block *types.Block, results chan<- consensus.ResultWithContext, stop <-chan struct{}) error {
	panic("must not be called")
}
func (c *powEngine) SealHash(header *types.Header) common.Hash {
	panic("must not be called")
}
func (c *powEngine) CalcDifficulty(chain consensus.ChainHeaderReader, time, parentTime uint64, parentDifficulty, parentNumber *big.Int, parentHash, parentUncleHash common.Hash) *big.Int {
	panic("must not be called")
}
func (c *powEngine) APIs(chain consensus.ChainHeaderReader) []rpc.API {
	panic("must not be called")
}
func (c *powEngine) Close() error {
	panic("must not be called")
}

func (c *powEngine) Author(header *types.Header) (common.Address, error) {
	return header.Coinbase, nil
}

func (c *chainContext) GetHeader(hash common.Hash, number uint64) *types.Header {
	return rawdb.ReadHeader(c.db, hash, number)
}

func (c *chainContext) Engine() consensus.Engine {
	return &powEngine{}
}

=======
>>>>>>> 53f7efb4
// GetBlockByNumber see https://github.com/ethereum/wiki/wiki/JSON-RPC#eth_getblockbynumber
// see internal/ethapi.PublicBlockChainAPI.GetBlockByNumber
func (api *APIImpl) GetBlockByNumber(ctx context.Context, number rpc.BlockNumber, fullTx bool) (map[string]interface{}, error) {
	additionalFields := make(map[string]interface{})

	block := rawdb.ReadBlockByNumber(api.dbReader, uint64(number.Int64()))
	if block == nil {
		return nil, fmt.Errorf("block not found: %d", number.Int64())
	}

	additionalFields["totalDifficulty"] = rawdb.ReadTd(api.dbReader, block.Hash(), uint64(number.Int64()))
	response, err := ethapi.RPCMarshalBlock(block, true, fullTx, additionalFields)

	if err == nil && number == rpc.PendingBlockNumber {
		// Pending blocks need to nil out a few fields
		for _, field := range []string{"hash", "nonce", "miner"} {
			response[field] = nil
		}
	}
	return response, err
}

func APIList(db ethdb.KV, eth ethdb.Backend, cfg cli.Flags, customApiList []rpc.API) []rpc.API {
	var rpcAPI []rpc.API

	dbReader := ethdb.NewObjectDatabase(db)
	apiImpl := NewAPI(db, dbReader, eth, cfg.Gascap)
	netImpl := NewNetAPIImpl(eth)
	dbgAPIImpl := NewPrivateDebugAPI(db, dbReader)

	for _, enabledAPI := range cfg.API {
		switch enabledAPI {
		case "eth":
			rpcAPI = append(rpcAPI, rpc.API{
				Namespace: "eth",
				Public:    true,
				Service:   EthAPI(apiImpl),
				Version:   "1.0",
			})
		case "debug":
			rpcAPI = append(rpcAPI, rpc.API{
				Namespace: "debug",
				Public:    true,
				Service:   PrivateDebugAPI(dbgAPIImpl),
				Version:   "1.0",
			})
		case "net":
			rpcAPI = append(rpcAPI, rpc.API{
				Namespace: "net",
				Public:    true,
				Service:   NetAPI(netImpl),
				Version:   "1.0",
			})

		default:
			// TODO: enable validation after checking customApiList
			//log.Error("Unrecognised", "api", enabledAPI)
		}
	}

	return append(rpcAPI, customApiList...)
}<|MERGE_RESOLUTION|>--- conflicted
+++ resolved
@@ -11,84 +11,6 @@
 	"github.com/ledgerwatch/turbo-geth/turbo/adapter/ethapi"
 )
 
-<<<<<<< HEAD
-// splitAndTrim splits input separated by a comma
-// and trims excessive white space from the substrings.
-func splitAndTrim(input string) []string {
-	result := strings.Split(input, ",")
-	for i, r := range result {
-		result[i] = strings.TrimSpace(r)
-	}
-	return result
-}
-
-type chainContext struct {
-	db rawdb.DatabaseReader
-}
-
-func NewChainContext(db rawdb.DatabaseReader) *chainContext {
-	return &chainContext{
-		db: db,
-	}
-
-}
-
-type powEngine struct {
-}
-
-func (c *powEngine) VerifyHeader(chain consensus.ChainHeaderReader, header *types.Header, seal bool) error {
-
-	panic("must not be called")
-}
-func (c *powEngine) VerifyHeaders(chain consensus.ChainHeaderReader, headers []*types.Header, seals []bool) (func(), <-chan error) {
-	panic("must not be called")
-}
-func (c *powEngine) VerifyUncles(chain consensus.ChainReader, block *types.Block) error {
-	panic("must not be called")
-}
-func (c *powEngine) VerifySeal(chain consensus.ChainHeaderReader, header *types.Header) error {
-	panic("must not be called")
-}
-func (c *powEngine) Prepare(chain consensus.ChainHeaderReader, header *types.Header) error {
-	panic("must not be called")
-}
-func (c *powEngine) Finalize(chainConfig *params.ChainConfig, header *types.Header, state *state.IntraBlockState, txs []*types.Transaction, uncles []*types.Header) {
-	panic("must not be called")
-}
-func (c *powEngine) FinalizeAndAssemble(chainConfig *params.ChainConfig, header *types.Header, state *state.IntraBlockState, txs []*types.Transaction,
-	uncles []*types.Header, receipts []*types.Receipt) (*types.Block, error) {
-	panic("must not be called")
-}
-func (c *powEngine) Seal(_ consensus.Cancel, chain consensus.ChainHeaderReader, block *types.Block, results chan<- consensus.ResultWithContext, stop <-chan struct{}) error {
-	panic("must not be called")
-}
-func (c *powEngine) SealHash(header *types.Header) common.Hash {
-	panic("must not be called")
-}
-func (c *powEngine) CalcDifficulty(chain consensus.ChainHeaderReader, time, parentTime uint64, parentDifficulty, parentNumber *big.Int, parentHash, parentUncleHash common.Hash) *big.Int {
-	panic("must not be called")
-}
-func (c *powEngine) APIs(chain consensus.ChainHeaderReader) []rpc.API {
-	panic("must not be called")
-}
-func (c *powEngine) Close() error {
-	panic("must not be called")
-}
-
-func (c *powEngine) Author(header *types.Header) (common.Address, error) {
-	return header.Coinbase, nil
-}
-
-func (c *chainContext) GetHeader(hash common.Hash, number uint64) *types.Header {
-	return rawdb.ReadHeader(c.db, hash, number)
-}
-
-func (c *chainContext) Engine() consensus.Engine {
-	return &powEngine{}
-}
-
-=======
->>>>>>> 53f7efb4
 // GetBlockByNumber see https://github.com/ethereum/wiki/wiki/JSON-RPC#eth_getblockbynumber
 // see internal/ethapi.PublicBlockChainAPI.GetBlockByNumber
 func (api *APIImpl) GetBlockByNumber(ctx context.Context, number rpc.BlockNumber, fullTx bool) (map[string]interface{}, error) {
