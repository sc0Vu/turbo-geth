--- conflicted
+++ resolved
@@ -2174,7 +2174,7 @@
 	headNumber := rawdb.ReadHeaderNumber(db, headHash)
 	headHeader := rawdb.ReadHeader(db, headHash, *headNumber)
 	log.Info("Regeneration started")
-	collector := etl.NewCollector(".")
+	collector := etl.NewCollector(".", etl.NewSortableBuffer(etl.BufferOptimalSize))
 	hashCollector := func(keyHex []byte, hash []byte) error {
 		if len(keyHex)%2 != 0 || len(keyHex) == 0 {
 			return nil
@@ -2221,36 +2221,6 @@
 	log.Info("GetProof", "address", address, "storage keys", len(storageKeys), "head", *headNumber, "block", block,
 		"alloc", common.StorageSize(m.Alloc), "sys", common.StorageSize(m.Sys), "numGC", int(m.NumGC))
 
-<<<<<<< HEAD
-	if regenerate {
-		collector := etl.NewCollector(".", etl.NewSortableBuffer(etl.BufferOptimalSize))
-		hashCollector := func(keyHex []byte, hash []byte) error {
-			if len(keyHex)%2 != 0 || len(keyHex) == 0 {
-				return nil
-			}
-			var k []byte
-			trie.CompressNibbles(keyHex, &k)
-			return collector.Collect(k, common.CopyBytes(hash))
-		}
-		loader := trie.NewFlatDbSubTrieLoader()
-		if err := loader.Reset(db, trie.NewRetainList(0), trie.NewRetainList(0), hashCollector /* HashCollector */, [][]byte{nil}, []int{0}, false); err != nil {
-			return err
-		}
-		if subTries, err := loader.LoadSubTries(); err == nil {
-			runtime.ReadMemStats(&m)
-			log.Info("Loaded initial trie", "root", fmt.Sprintf("%x", subTries.Hashes[0]),
-				"expected root", fmt.Sprintf("%x", headHeader.Root),
-				"alloc", common.StorageSize(m.Alloc), "sys", common.StorageSize(m.Sys), "numGC", int(m.NumGC))
-		} else {
-			return err
-		}
-		quitCh := make(chan struct{})
-		if err := collector.Load(db, dbutils.IntermediateTrieHashBucket, etl.IdentityLoadFunc, etl.TransformArgs{Quit: quitCh}); err != nil {
-			return err
-		}
-	}
-=======
->>>>>>> fd61af70
 	ts := dbutils.EncodeTimestamp(block + 1)
 	accountMap := make(map[string]*accounts.Account)
 	if err := db.Walk(dbutils.AccountChangeSetBucket, ts, 0, func(k, v []byte) (bool, error) {
