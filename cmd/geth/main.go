--- conflicted
+++ resolved
@@ -109,12 +109,9 @@
 		//utils.TrieCacheGenFlag,
 		utils.DownloadOnlyFlag,
 		utils.StorageModeFlag,
-<<<<<<< HEAD
 		utils.SnapshotModeFlag,
 		utils.NoSeedSnapshotsFlag,
-=======
 		utils.HddFlag,
->>>>>>> 581dbcbe
 		utils.ArchiveSyncInterval,
 		utils.DatabaseFlag,
 		utils.LMDBMapSizeFlag,
