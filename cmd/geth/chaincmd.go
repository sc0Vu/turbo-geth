--- conflicted
+++ resolved
@@ -412,15 +412,7 @@
 	chainConfig, chain, chainDb := utils.MakeChain(ctx, stack, false)
 	syncMode := downloader.StagedSync
 
-<<<<<<< HEAD
-	var syncBloom *trie.SyncBloom
-	if syncMode == downloader.FastSync {
-		//syncBloom = trie.NewSyncBloom(uint64(ctx.GlobalInt(utils.CacheFlag.Name)/2), chainDb)
-	}
-	dl := downloader.New(0, chainDb, syncBloom, new(event.TypeMux), chainConfig, chain, nil, nil, ethdb.DefaultStorageMode, torrent.SnapshotMode{})
-=======
-	dl := downloader.New(0, chainDb, new(event.TypeMux), chainConfig, chain, nil, nil, ethdb.DefaultStorageMode)
->>>>>>> 1a0e9275
+	dl := downloader.New(0, chainDb, new(event.TypeMux), chainConfig, chain, nil, nil, ethdb.DefaultStorageMode, torrent.SnapshotMode{})
 
 	// Create a source peer to satisfy downloader requests from
 	db := ethdb.MustOpen(ctx.Args().First())
